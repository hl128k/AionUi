/**
 * @license
 * Copyright 2025 AionUi (aionui.com)
 * SPDX-License-Identifier: Apache-2.0
 */

import { ipcBridge } from '../../common';
import { getDatabase } from '@process/database';
<<<<<<< HEAD
import { addOrUpdateMessage } from '../message';
=======
import { ProcessChat } from '../initStorage';
import type { TChatConversation } from '@/common/storage';
import { migrateConversationToDatabase } from './migrationUtils';
>>>>>>> 5faf856d

export function initDatabaseBridge(): void {
  // Get conversation messages from database
  ipcBridge.database.getConversationMessages.provider(({ conversation_id, page = 0, pageSize = 10000 }) => {
    try {
      const db = getDatabase();
      const result = db.getConversationMessages(conversation_id, page, pageSize);
      return Promise.resolve(result.data || []);
    } catch (error) {
      console.error('[DatabaseBridge] Error getting conversation messages:', error);
      return Promise.resolve([]);
    }
  });

  // Get user conversations from database
  ipcBridge.database.getUserConversations.provider(({ page = 0, pageSize = 10000 }) => {
    try {
      const db = getDatabase();
      const result = db.getUserConversations(undefined, page, pageSize);
      return Promise.resolve(result.data || []);
    } catch (error) {
      console.error('[DatabaseBridge] Error getting user conversations:', error);
      return Promise.resolve([]);
    }
  });
}<|MERGE_RESOLUTION|>--- conflicted
+++ resolved
@@ -6,13 +6,9 @@
 
 import { ipcBridge } from '../../common';
 import { getDatabase } from '@process/database';
-<<<<<<< HEAD
-import { addOrUpdateMessage } from '../message';
-=======
 import { ProcessChat } from '../initStorage';
 import type { TChatConversation } from '@/common/storage';
 import { migrateConversationToDatabase } from './migrationUtils';
->>>>>>> 5faf856d
 
 export function initDatabaseBridge(): void {
   // Get conversation messages from database
@@ -27,15 +23,35 @@
     }
   });
 
-  // Get user conversations from database
-  ipcBridge.database.getUserConversations.provider(({ page = 0, pageSize = 10000 }) => {
+  // Get user conversations from database with lazy migration from file storage
+  ipcBridge.database.getUserConversations.provider(async ({ page = 0, pageSize = 10000 }) => {
     try {
       const db = getDatabase();
       const result = db.getUserConversations(undefined, page, pageSize);
-      return Promise.resolve(result.data || []);
+      const dbConversations = result.data || [];
+
+      // Try to get conversations from file storage
+      let fileConversations: TChatConversation[] = [];
+      try {
+        fileConversations = (await ProcessChat.get('chat.history')) || [];
+      } catch (error) {
+        console.warn('[DatabaseBridge] No file-based conversations found:', error);
+      }
+
+      // If database has fewer conversations than file storage, we need to migrate
+      if (fileConversations.length > dbConversations.length) {
+        // Migrate all file-based conversations in background
+        void Promise.all(fileConversations.map((conv) => migrateConversationToDatabase(conv)));
+
+        // Return file-based conversations immediately (migration happens in background)
+        return fileConversations;
+      }
+
+      // Database is up to date, return database conversations
+      return dbConversations;
     } catch (error) {
       console.error('[DatabaseBridge] Error getting user conversations:', error);
-      return Promise.resolve([]);
+      return [];
     }
   });
 }