--- conflicted
+++ resolved
@@ -9,11 +9,7 @@
 import { GeminiAgent } from '@/agent/gemini';
 import { ipcBridge } from '../../common';
 import { createAcpAgent, createCodexAgent, createGeminiAgent } from '../initAgent';
-<<<<<<< HEAD
-import { getDatabase } from '../database/export';
-=======
 import { ProcessChat } from '../initStorage';
->>>>>>> 0134e448
 import type AcpAgentManager from '../task/AcpAgentManager';
 import type { GeminiAgentManager } from '../task/GeminiAgentManager';
 import { readDirectoryRecursive } from '../utils';
@@ -44,23 +40,11 @@
         void (task as AcpAgentManager).initAgent();
       }
 
-<<<<<<< HEAD
-      // 使用数据库 API 保存对话
-      const db = getDatabase();
-      const existingResult = db.getConversation(conversation.id);
-      if (existingResult.success && existingResult.data) {
-        // 更新现有对话
-        db.updateConversation(conversation.id, conversation);
-      } else {
-        // 创建新对话
-        db.createConversation(conversation);
-=======
       // Save to database only
       const db = getDatabase();
       const result = db.createConversation(conversation);
       if (!result.success) {
         console.error('[conversationBridge] Failed to create conversation in database:', result.error);
->>>>>>> 0134e448
       }
 
       return conversation;
@@ -71,34 +55,6 @@
   });
 
   ipcBridge.conversation.getAssociateConversation.provider(async ({ conversation_id }) => {
-<<<<<<< HEAD
-    const db = getDatabase();
-    const result = db.getConversation(conversation_id);
-    if (!result.success || !result.data || !result.data.extra.workspace) return [];
-
-    const currentWorkspace = result.data.extra.workspace;
-    const allConversations = db.getUserConversations(undefined, 0, 1000);
-    if (!allConversations.data) return [];
-
-    return allConversations.data.filter((item) => item.extra.workspace === currentWorkspace);
-  });
-
-  ipcBridge.conversation.createWithConversation.provider(async ({ conversation }) => {
-    conversation.createTime = Date.now();
-    conversation.modifyTime = Date.now();
-    WorkerManage.buildConversation(conversation);
-
-    // 使用数据库 API 保存对话
-    const db = getDatabase();
-    const existingResult = db.getConversation(conversation.id);
-    if (existingResult.success && existingResult.data) {
-      db.updateConversation(conversation.id, conversation);
-    } else {
-      db.createConversation(conversation);
-    }
-
-    return conversation;
-=======
     try {
       const db = getDatabase();
 
@@ -163,22 +119,10 @@
       console.error('[conversationBridge] Failed to create conversation with conversation:', error);
       return Promise.resolve(conversation);
     }
->>>>>>> 0134e448
   });
 
   ipcBridge.conversation.remove.provider(({ id }) => {
     try {
-<<<<<<< HEAD
-      WorkerManage.kill(id);
-
-      // 使用数据库 API 删除对话
-      const db = getDatabase();
-      const result = db.deleteConversation(id);
-
-      return Promise.resolve(result.success);
-    } catch (error) {
-      console.error('[conversationBridge] Error removing conversation:', error);
-=======
       // Kill the running task if exists
       WorkerManage.kill(id);
 
@@ -195,7 +139,6 @@
       return Promise.resolve(true);
     } catch (error) {
       console.error('[conversationBridge] Failed to remove conversation:', error);
->>>>>>> 0134e448
       return Promise.resolve(false);
     }
   });
@@ -210,19 +153,6 @@
   });
 
   ipcBridge.conversation.get.provider(async ({ id }) => {
-<<<<<<< HEAD
-    const db = getDatabase();
-    const result = db.getConversation(id);
-
-    if (result.success && result.data) {
-      const conversation = result.data;
-      const task = WorkerManage.getTaskById(id);
-      conversation.status = task?.status || 'finished';
-      return conversation;
-    }
-
-    return undefined;
-=======
     try {
       const db = getDatabase();
 
@@ -255,7 +185,6 @@
       console.error('[conversationBridge] Failed to get conversation:', error);
       return undefined;
     }
->>>>>>> 0134e448
   });
 
   const buildLastAbortController = (() => {
