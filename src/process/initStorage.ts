/**
 * @license
 * Copyright 2025 AionUi (aionui.com)
 * SPDX-License-Identifier: Apache-2.0
 */

import { mkdirSync as _mkdirSync, existsSync, readdirSync, readFileSync } from 'fs';
import fs from 'fs/promises';
import path from 'path';
import { application } from '../common/ipcBridge';
import type { IMcpServer } from '../common/storage';
import { ChatMessageStorage, ChatStorage, ConfigStorage, EnvStorage } from '../common/storage';
import { copyDirectoryRecursively, getConfigPath, getDataPath, getTempPath, verifyDirectoryFiles } from './utils';
import { getDatabase } from './database/export';
// Platform and architecture types (moved from deleted updateConfig)
type PlatformType = 'win32' | 'darwin' | 'linux';
type ArchitectureType = 'x64' | 'arm64' | 'ia32' | 'arm';

const nodePath = path;

const getHomePage = getConfigPath;

const mkdirSync = (path: string) => {
  return _mkdirSync(path, { recursive: true });
};

/**
 * 迁移老版本数据从temp目录到userData/config目录
 */
const migrateLegacyData = async () => {
  const oldDir = getTempPath(); // 老的temp目录
  const newDir = getConfigPath(); // 新的userData/config目录

  try {
    // 检查新目录是否为空（不存在或者存在但无内容）
    const isNewDirEmpty =
      !existsSync(newDir) ||
      (() => {
        try {
          return existsSync(newDir) && readdirSync(newDir).length === 0;
        } catch (error) {
          console.warn('[AionUi] Warning: Could not read new directory during migration check:', error);
          return false; // 假设非空以避免迁移覆盖
        }
      })();

    // 检查迁移条件：老目录存在且新目录为空
    if (existsSync(oldDir) && isNewDirEmpty) {
      // 创建目标目录
      mkdirSync(newDir);

      // 复制所有文件和文件夹
      await copyDirectoryRecursively(oldDir, newDir);

      // 验证迁移是否成功
      const isVerified = await verifyDirectoryFiles(oldDir, newDir);
      if (isVerified) {
        // 确保不会删除相同的目录
        if (path.resolve(oldDir) !== path.resolve(newDir)) {
          try {
            await fs.rm(oldDir, { recursive: true });
          } catch (cleanupError) {
            console.warn('[AionUi] 原目录清理失败，请手动删除:', oldDir, cleanupError);
          }
        }
      }

      return true;
    }
  } catch (error) {
    console.error('[AionUi] 数据迁移失败:', error);
  }

  return false;
};

const WriteFile = (path: string, data: string) => {
  return fs.writeFile(path, data);
};

const ReadFile = (path: string) => {
  return fs.readFile(path);
};

const RmFile = (path: string) => {
  return fs.rm(path, { recursive: true });
};

const CopyFile = (src: string, dest: string) => {
  return fs.copyFile(src, dest);
};

const FileBuilder = (file: string) => {
  const stack: (() => Promise<unknown>)[] = [];
  let isRunning = false;
  const run = () => {
    if (isRunning || !stack.length) return;
    isRunning = true;
    void stack
      .shift()?.()
      .finally(() => {
        isRunning = false;
        run();
      });
  };
  const pushStack = <R>(fn: () => Promise<R>) => {
    return new Promise<R>((resolve, reject) => {
      stack.push(() => fn().then(resolve).catch(reject));
      run();
    });
  };
  return {
    path: file,
    write(data: string) {
      return pushStack(() => WriteFile(file, data));
    },
    read() {
      return pushStack(() =>
        ReadFile(file).then((data) => {
          return data.toString();
        })
      );
    },
    copy(dist: string) {
      return pushStack(() => CopyFile(file, dist));
    },
    rm() {
      return pushStack(() => RmFile(file));
    },
  };
};

const JsonFileBuilder = <S extends Record<string, any>>(path: string) => {
  const file = FileBuilder(path);
  const encode = (data: unknown) => {
    return btoa(encodeURIComponent(String(data)));
  };

  const decode = (base64: string) => {
    return decodeURIComponent(atob(base64));
  };

  const toJson = async (): Promise<S> => {
    try {
      const result = await file.read();
      if (!result) return {} as S;

      // 验证文件内容不为空且不是损坏的base64
      if (result.trim() === '') {
        console.warn(`[Storage] Empty file detected: ${path}`);
        return {} as S;
      }

      const decoded = decode(result);
      if (!decoded || decoded.trim() === '') {
        console.warn(`[Storage] Empty or corrupted content after decode: ${path}`);
        return {} as S;
      }

      const parsed = JSON.parse(decoded) as S;

      // 额外验证：如果是聊天历史文件且解析结果为空对象，警告用户
      if (path.includes('chat.txt') && Object.keys(parsed).length === 0) {
        console.warn(`[Storage] Chat history file appears to be empty: ${path}`);
      }

      return parsed;
    } catch (e) {
      // console.error(`[Storage] Error reading/parsing file ${path}:`, e);
      return {} as S;
    }
  };

  const setJson = async (data: any): Promise<any> => {
    try {
      await file.write(encode(JSON.stringify(data)));
      return data;
    } catch (e) {
      return Promise.reject(e);
    }
  };

  const toJsonSync = (): S => {
    try {
      return JSON.parse(decode(readFileSync(path).toString())) as S;
    } catch (e) {
      return {} as S;
    }
  };

  return {
    toJson,
    setJson,
    toJsonSync,
    async set<K extends keyof S>(key: K, value: S[K]): Promise<S[K]> {
      const data = await toJson();
      data[key] = value;
      await setJson(data);
      return value;
    },
    async get<K extends keyof S>(key: K): Promise<S[K]> {
      const data = await toJson();
      return Promise.resolve(data[key]);
    },
    async remove<K extends keyof S>(key: K) {
      const data = await toJson();
      delete data[key];
      return setJson(data);
    },
    clear() {
      return setJson({});
    },
    getSync<K extends keyof S>(key: K): S[K] {
      const data = toJsonSync();
      return data[key];
    },
    update<K extends keyof S>(key: K, updateFn: (value: S[K], data: S) => Promise<S[K]>) {
      return toJson().then((data) => {
        return updateFn(data[key], data).then((value) => {
          data[key] = value;
          return setJson(data);
        });
      });
    },
    backup(fullName: string) {
      const dir = nodePath.dirname(fullName);
      if (!existsSync(dir)) {
        mkdirSync(dir);
      }
      return file.copy(fullName).then(() => file.rm());
    },
  };
};

/**
 * 创建默认的 MCP 服务器配置 / Build default MCP server configuration
 */
const getDefaultMcpServers = (): IMcpServer[] => {
  const now = Date.now();
  const defaultConfig = {
    mcpServers: {
      'chrome-devtools': {
        command: 'npx',
        args: ['-y', 'chrome-devtools-mcp@latest'],
      },
    },
  };

  return Object.entries(defaultConfig.mcpServers).map(([name, config], index) => ({
    id: `mcp_default_${now}_${index}`,
    name,
    description: `Default MCP server: ${name}`,
    enabled: false, // 默认不启用，让用户手动开启
    transport: {
      type: 'stdio' as const,
      command: config.command,
      args: config.args,
    },
    createdAt: now,
    updatedAt: now,
    originalJson: JSON.stringify({ [name]: config }, null, 2),
  }));
};

const initStorage = async () => {
  console.log('[AionUi] Starting storage initialization...');

  // 1. 先执行数据迁移（在任何目录创建之前）
  await migrateLegacyData();

  // 2. 创建必要的目录（迁移后再创建，确保迁移能正常进行）
  if (!existsSync(getHomePage())) {
    mkdirSync(getHomePage());
  }
  if (!existsSync(getDataPath())) {
    mkdirSync(getDataPath());
  }

  // 3. 初始化数据库（better-sqlite3）
  try {
    const _db = getDatabase();
    const _imageStorage = getImageStorage();
    console.log('[AionUi] Database initialized');

    // 4. 初始化 MCP 配置（为所有用户提供默认配置）
    try {
      const existingMcpConfig = _db.getConfig('mcp.config');

      // 仅当配置不存在或为空时，写入默认值（适用于新用户和老用户）
      if (!existingMcpConfig.success || !existingMcpConfig.data || !Array.isArray(existingMcpConfig.data) || existingMcpConfig.data.length === 0) {
        const defaultServers = getDefaultMcpServers();
        _db.setConfig('mcp.config', defaultServers);
        console.log('[AionUi] Default MCP servers initialized');
      }
    } catch (error) {
      console.error('[AionUi] Failed to initialize default MCP servers:', error);
    }

<<<<<<< HEAD
    // 设置数据库存储拦截器（优先使用 SQLite）
    ConfigStorage.interceptor({
      get: (key: string) => {
        const result = _db.getConfig(key);
        return Promise.resolve(result.data);
      },
      set: (key: string, data: any) => {
        _db.setConfig(key, data);
        return Promise.resolve(data);
      },
    });

    ChatStorage.interceptor({
      get: (key: string) => {
        if (key === 'chat.history') {
          const result = _db.getUserConversations(undefined, 0, 1000);
          return Promise.resolve(result.data || []);
        }
        return Promise.resolve(undefined);
      },
      set: (key: string, data: any) => {
        console.log('[AionUi] ChatStorage.set is deprecated, use database API instead');
        return Promise.resolve(data);
      },
    });

    ChatMessageStorage.interceptor({
      get: (key: string) => {
        const result = _db.getConversationMessages(key, 0, 1000);
        return Promise.resolve(result.data || []);
      },
      set: (key: string, data: any) => {
        console.log('[AionUi] ChatMessageStorage.set is deprecated, use database API instead');
        return Promise.resolve(data);
      },
    });

    EnvStorage.interceptor({
      get: (key: string) => {
        const result = _db.getConfig(`env.${key}`);
        return Promise.resolve(result.data);
      },
      set: (key: string, data: any) => {
        _db.setConfig(`env.${key}`, data);
        return Promise.resolve(data);
      },
    });

    console.log('[AionUi] ✓ Storage interceptors configured to use SQLite');
=======
  // 5. 初始化数据库（better-sqlite3）
  try {
    getDatabase();

    // NOTE: Data migration from file storage to database is handled automatically
    // via lazy migration in conversationBridge.ts and databaseBridge.ts
    // Historical conversations are migrated on-demand when accessed
    // Images are stored directly in the workspace filesystem and referenced via message.resultDisplay
>>>>>>> 5faf856d
  } catch (error) {
    console.error('[InitStorage] Database initialization failed:', error);
    throw error;
  }

  application.systemInfo.provider(() => {
    return Promise.resolve(getSystemDir());
  });
};

const getDbInstance = () => getDatabase();

export const ProcessConfig = {
  get<T = unknown>(key: string): Promise<T | undefined> {
    const result = getDbInstance().getConfig(key);
    if (!result.success) {
      return Promise.resolve(undefined);
    }
    return Promise.resolve(result.data as T);
  },
  set<T = unknown>(key: string, value: T): Promise<T> {
    getDbInstance().setConfig(key, value as any);
    return Promise.resolve(value);
  },
};

export const ProcessEnv = {
  get<T = unknown>(key: string): Promise<T | undefined> {
    const result = getDbInstance().getConfig(`env.${key}`);
    if (!result.success) {
      return Promise.resolve(undefined);
    }
    return Promise.resolve(result.data as T);
  },
  set<T = unknown>(key: string, value: T): Promise<T> {
    getDbInstance().setConfig(`env.${key}`, value as any);
    return Promise.resolve(value);
  },
};

export const getSystemDir = () => {
  try {
    const db = getDatabase();
    const envConfig = db.getConfig('env.aionui.dir');
    const dir = envConfig.success ? (envConfig.data as { cacheDir?: string; workDir?: string } | undefined) : undefined;

    return {
      cacheDir: dir?.cacheDir || getConfigPath(),
      workDir: dir?.workDir || getDataPath(),
      platform: process.platform as PlatformType,
      arch: process.arch as ArchitectureType,
    };
  } catch (error) {
    console.warn('[AionUi] Failed to resolve system directory from database:', error);
    return {
      cacheDir: getConfigPath(),
      workDir: getDataPath(),
      platform: process.platform as PlatformType,
      arch: process.arch as ArchitectureType,
    };
  }
};

export default initStorage;<|MERGE_RESOLUTION|>--- conflicted
+++ resolved
@@ -8,7 +8,7 @@
 import fs from 'fs/promises';
 import path from 'path';
 import { application } from '../common/ipcBridge';
-import type { IMcpServer } from '../common/storage';
+import type { IChatConversationRefer, IConfigStorageRefer, IEnvStorageRefer, IMcpServer } from '../common/storage';
 import { ChatMessageStorage, ChatStorage, ConfigStorage, EnvStorage } from '../common/storage';
 import { copyDirectoryRecursively, getConfigPath, getDataPath, getTempPath, verifyDirectoryFiles } from './utils';
 import { getDatabase } from './database/export';
@@ -17,6 +17,13 @@
 type ArchitectureType = 'x64' | 'arm64' | 'ia32' | 'arm';
 
 const nodePath = path;
+
+const STORAGE_PATH = {
+  config: 'aionui-config.txt',
+  chatMessage: 'aionui-chat-message.txt',
+  chat: 'aionui-chat.txt',
+  env: '.aionui-env',
+};
 
 const getHomePage = getConfigPath;
 
@@ -232,8 +239,78 @@
   };
 };
 
+const envFile = JsonFileBuilder<IEnvStorageRefer>(path.join(getHomePage(), STORAGE_PATH.env));
+
+const dirConfig = envFile.getSync('aionui.dir');
+
+const cacheDir = dirConfig?.cacheDir || getHomePage();
+
+const configFile = JsonFileBuilder<IConfigStorageRefer>(path.join(cacheDir, STORAGE_PATH.config));
+const _chatMessageFile = JsonFileBuilder(path.join(cacheDir, STORAGE_PATH.chatMessage));
+const _chatFile = JsonFileBuilder<IChatConversationRefer>(path.join(cacheDir, STORAGE_PATH.chat));
+
+// 创建带字段迁移的聊天历史代理
+const chatFile = {
+  ..._chatFile,
+  async get<K extends keyof IChatConversationRefer>(key: K): Promise<IChatConversationRefer[K]> {
+    const data = await _chatFile.get(key);
+
+    // 特别处理 chat.history 的字段迁移
+    if (key === 'chat.history' && Array.isArray(data)) {
+      return data.map((conversation: any) => {
+        // 迁移 model 字段：selectedModel -> useModel
+        if (conversation.model && 'selectedModel' in conversation.model && !('useModel' in conversation.model)) {
+          conversation.model = {
+            ...conversation.model,
+            useModel: conversation.model.selectedModel,
+          };
+          delete conversation.model.selectedModel;
+        }
+        return conversation;
+      }) as IChatConversationRefer[K];
+    }
+
+    return data;
+  },
+  async set<K extends keyof IChatConversationRefer>(key: K, value: IChatConversationRefer[K]): Promise<IChatConversationRefer[K]> {
+    return await _chatFile.set(key, value);
+  },
+};
+
+const buildMessageListStorage = (conversation_id: string, dir: string) => {
+  const fullName = path.join(dir, 'aionui-chat-history', conversation_id + '.txt');
+  if (!existsSync(fullName)) {
+    mkdirSync(path.join(dir, 'aionui-chat-history'));
+  }
+  return JsonFileBuilder(path.join(dir, 'aionui-chat-history', conversation_id + '.txt'));
+};
+
+const conversationHistoryProxy = (options: typeof _chatMessageFile, dir: string) => {
+  return {
+    ...options,
+    async set(key: string, data: any) {
+      const conversation_id = key;
+      const storage = buildMessageListStorage(conversation_id, dir);
+      return await storage.setJson(data);
+    },
+    async get(key: string): Promise<any[]> {
+      const conversation_id = key;
+      const storage = buildMessageListStorage(conversation_id, dir);
+      const data = await storage.toJson();
+      if (Array.isArray(data)) return data;
+      return [];
+    },
+    backup(conversation_id: string) {
+      const storage = buildMessageListStorage(conversation_id, dir);
+      return storage.backup(path.join(dir, 'aionui-chat-history', 'backup', conversation_id + '_' + Date.now() + '.txt'));
+    },
+  };
+};
+
+const chatMessageFile = conversationHistoryProxy(_chatMessageFile, cacheDir);
+
 /**
- * 创建默认的 MCP 服务器配置 / Build default MCP server configuration
+ * 创建默认的 MCP 服务器配置
  */
 const getDefaultMcpServers = (): IMcpServer[] => {
   const now = Date.now();
@@ -276,77 +353,26 @@
     mkdirSync(getDataPath());
   }
 
-  // 3. 初始化数据库（better-sqlite3）
+  // 3. 初始化存储系统
+  ConfigStorage.interceptor(configFile);
+  ChatStorage.interceptor(chatFile);
+  ChatMessageStorage.interceptor(chatMessageFile);
+  EnvStorage.interceptor(envFile);
+
+  // 4. 初始化 MCP 配置（为所有用户提供默认配置）
   try {
-    const _db = getDatabase();
-    const _imageStorage = getImageStorage();
-    console.log('[AionUi] Database initialized');
-
-    // 4. 初始化 MCP 配置（为所有用户提供默认配置）
-    try {
-      const existingMcpConfig = _db.getConfig('mcp.config');
-
-      // 仅当配置不存在或为空时，写入默认值（适用于新用户和老用户）
-      if (!existingMcpConfig.success || !existingMcpConfig.data || !Array.isArray(existingMcpConfig.data) || existingMcpConfig.data.length === 0) {
-        const defaultServers = getDefaultMcpServers();
-        _db.setConfig('mcp.config', defaultServers);
-        console.log('[AionUi] Default MCP servers initialized');
-      }
-    } catch (error) {
-      console.error('[AionUi] Failed to initialize default MCP servers:', error);
-    }
-
-<<<<<<< HEAD
-    // 设置数据库存储拦截器（优先使用 SQLite）
-    ConfigStorage.interceptor({
-      get: (key: string) => {
-        const result = _db.getConfig(key);
-        return Promise.resolve(result.data);
-      },
-      set: (key: string, data: any) => {
-        _db.setConfig(key, data);
-        return Promise.resolve(data);
-      },
-    });
-
-    ChatStorage.interceptor({
-      get: (key: string) => {
-        if (key === 'chat.history') {
-          const result = _db.getUserConversations(undefined, 0, 1000);
-          return Promise.resolve(result.data || []);
-        }
-        return Promise.resolve(undefined);
-      },
-      set: (key: string, data: any) => {
-        console.log('[AionUi] ChatStorage.set is deprecated, use database API instead');
-        return Promise.resolve(data);
-      },
-    });
-
-    ChatMessageStorage.interceptor({
-      get: (key: string) => {
-        const result = _db.getConversationMessages(key, 0, 1000);
-        return Promise.resolve(result.data || []);
-      },
-      set: (key: string, data: any) => {
-        console.log('[AionUi] ChatMessageStorage.set is deprecated, use database API instead');
-        return Promise.resolve(data);
-      },
-    });
-
-    EnvStorage.interceptor({
-      get: (key: string) => {
-        const result = _db.getConfig(`env.${key}`);
-        return Promise.resolve(result.data);
-      },
-      set: (key: string, data: any) => {
-        _db.setConfig(`env.${key}`, data);
-        return Promise.resolve(data);
-      },
-    });
-
-    console.log('[AionUi] ✓ Storage interceptors configured to use SQLite');
-=======
+    const existingMcpConfig = await configFile.get('mcp.config').catch((): undefined => undefined);
+
+    // 仅当配置不存在或为空时，写入默认值（适用于新用户和老用户）
+    if (!existingMcpConfig || !Array.isArray(existingMcpConfig) || existingMcpConfig.length === 0) {
+      const defaultServers = getDefaultMcpServers();
+      await configFile.set('mcp.config', defaultServers);
+      console.log('[AionUi] Default MCP servers initialized');
+    }
+  } catch (error) {
+    console.error('[AionUi] Failed to initialize default MCP servers:', error);
+  }
+
   // 5. 初始化数据库（better-sqlite3）
   try {
     getDatabase();
@@ -355,10 +381,8 @@
     // via lazy migration in conversationBridge.ts and databaseBridge.ts
     // Historical conversations are migrated on-demand when accessed
     // Images are stored directly in the workspace filesystem and referenced via message.resultDisplay
->>>>>>> 5faf856d
   } catch (error) {
-    console.error('[InitStorage] Database initialization failed:', error);
-    throw error;
+    console.error('[InitStorage] Database initialization failed, falling back to file-based storage:', error);
   }
 
   application.systemInfo.provider(() => {
@@ -366,57 +390,21 @@
   });
 };
 
-const getDbInstance = () => getDatabase();
-
-export const ProcessConfig = {
-  get<T = unknown>(key: string): Promise<T | undefined> {
-    const result = getDbInstance().getConfig(key);
-    if (!result.success) {
-      return Promise.resolve(undefined);
-    }
-    return Promise.resolve(result.data as T);
-  },
-  set<T = unknown>(key: string, value: T): Promise<T> {
-    getDbInstance().setConfig(key, value as any);
-    return Promise.resolve(value);
-  },
-};
-
-export const ProcessEnv = {
-  get<T = unknown>(key: string): Promise<T | undefined> {
-    const result = getDbInstance().getConfig(`env.${key}`);
-    if (!result.success) {
-      return Promise.resolve(undefined);
-    }
-    return Promise.resolve(result.data as T);
-  },
-  set<T = unknown>(key: string, value: T): Promise<T> {
-    getDbInstance().setConfig(`env.${key}`, value as any);
-    return Promise.resolve(value);
-  },
-};
+export const ProcessConfig = configFile;
+
+export const ProcessChat = chatFile;
+
+export const ProcessChatMessage = chatMessageFile;
+
+export const ProcessEnv = envFile;
 
 export const getSystemDir = () => {
-  try {
-    const db = getDatabase();
-    const envConfig = db.getConfig('env.aionui.dir');
-    const dir = envConfig.success ? (envConfig.data as { cacheDir?: string; workDir?: string } | undefined) : undefined;
-
-    return {
-      cacheDir: dir?.cacheDir || getConfigPath(),
-      workDir: dir?.workDir || getDataPath(),
-      platform: process.platform as PlatformType,
-      arch: process.arch as ArchitectureType,
-    };
-  } catch (error) {
-    console.warn('[AionUi] Failed to resolve system directory from database:', error);
-    return {
-      cacheDir: getConfigPath(),
-      workDir: getDataPath(),
-      platform: process.platform as PlatformType,
-      arch: process.arch as ArchitectureType,
-    };
-  }
+  return {
+    cacheDir: cacheDir,
+    workDir: dirConfig?.workDir || getDataPath(),
+    platform: process.platform as PlatformType,
+    arch: process.arch as ArchitectureType,
+  };
 };
 
 export default initStorage;