/**
 * @license
 * Copyright 2025 AionUi (aionui.com)
 * SPDX-License-Identifier: Apache-2.0
 */

<<<<<<< HEAD
import type { IModel, TChatConversation } from '@/common/storage';
=======
import type { IProvider } from '@/common/storage';
>>>>>>> 8667fff8
import { uuid } from '@/common/utils';
import { AuthType, clearCachedCredentialFile, Config, getOauthInfoWithCache, loginWithOauth } from '@office-ai/aioncli-core';
import { logger } from '@office-ai/platform';
import { app, dialog, shell } from 'electron';
import fs from 'fs/promises';
import OpenAI from 'openai';
import path from 'path';
import { ipcBridge } from '../common';
import { createGeminiAgent } from './initAgent';
import { getSystemDir, ProcessChat, ProcessChatMessage, ProcessConfig, ProcessEnv } from './initStorage';
<<<<<<< HEAD
import { nextTickSync } from './message';
import type { AcpAgentConfig } from './task/AcpAgentTask';
import { AcpAgentTask } from './task/AcpAgentTask';
import type { GeminiAgentTask } from './task/GeminiAgentTask';
=======
import { nextTickToLocalFinish } from './message';
import type { GeminiAgentManager } from './task/GeminiAgentManager';
>>>>>>> 8667fff8
import { copyDirectoryRecursively, generateHashWithFullName, readDirectoryRecursive } from './utils';
import WorkerManage from './WorkerManage';
logger.config({ print: true });

ipcBridge.dialog.showOpen.provider((options) => {
  return dialog
    .showOpenDialog({
      defaultPath: options?.defaultPath,
      properties: options?.properties,
    })
    .then((res) => {
      return res.filePaths;
    });
});

ipcBridge.shell.openFile.provider(async (path) => {
  shell.openPath(path);
});

ipcBridge.shell.showItemInFolder.provider(async (path) => {
  shell.showItemInFolder(path);
});
ipcBridge.shell.openExternal.provider(async (url) => {
  return shell.openExternal(url);
});

ipcBridge.fs.getFilesByDir.provider(async ({ dir }) => {
  const tree = await readDirectoryRecursive(dir);
  return tree ? [tree] : [];
});
ipcBridge.fs.getImageBase64.provider(async ({ path: filePath }) => {
  try {
    const ext = (path.extname(filePath) || '').toLowerCase().replace(/^\./, '');
    const mimeMap: Record<string, string> = {
      png: 'image/png',
      jpg: 'image/jpeg',
      jpeg: 'image/jpeg',
      gif: 'image/gif',
      webp: 'image/webp',
      bmp: 'image/bmp',
      svg: 'image/svg+xml',
      ico: 'image/x-icon',
      tif: 'image/tiff',
      tiff: 'image/tiff',
      avif: 'image/avif',
    };
    const mime = mimeMap[ext] || 'application/octet-stream';
    const base64 = await fs.readFile(filePath, { encoding: 'base64' });
    return `data:${mime};base64,${base64}`;
  } catch (error) {
    console.error(`Failed to read image file: ${filePath}`, error);
    // Return a placeholder data URL instead of throwing
    return 'data:image/svg+xml;base64,PHN2ZyB3aWR0aD0iMjAwIiBoZWlnaHQ9IjIwMCIgeG1sbnM9Imh0dHA6Ly93d3cudzMub3JnLzIwMDAvc3ZnIj48cmVjdCB3aWR0aD0iMTAwJSIgaGVpZ2h0PSIxMDAlIiBmaWxsPSIjZGRkIi8+PHRleHQgeD0iNTAlIiB5PSI1MCUiIGZvbnQtZmFtaWx5PSJBcmlhbCwgc2Fucy1zZXJpZiIgZm9udC1zaXplPSIxNCIgZmlsbD0iIzk5OSIgdGV4dC1hbmNob3I9Im1pZGRsZSIgZHk9Ii4zZW0iPkltYWdlIG5vdCBmb3VuZDwvdGV4dD48L3N2Zz4=';
  }
});

ipcBridge.conversation.create.provider(async ({ type, extra, name, model }) => {
  try {
    if (type === 'gemini') {
      const conversation = await createGeminiAgent(model, extra.workspace, extra.defaultFiles, extra.webSearchEngine);
      if (name) {
        conversation.name = name;
      }
      WorkerManage.buildConversation(conversation);
      await ProcessChat.get('chat.history').then((history) => {
        // 区分真正的空历史和读取失败
        let safeHistory: TChatConversation[];
        if (Array.isArray(history)) {
          safeHistory = history;
        } else if (history === null || history === undefined) {
          // 全新用户或首次使用，创建空的历史列表
          safeHistory = [];
        } else {
          // 其他异常情况（比如解析错误），为安全起见不保存
          return;
        }
        
        // 检查是否已存在
        if (safeHistory.some((h) => h.id === conversation.id)) return;
        
        // 安全地添加新会话
        ProcessChat.set('chat.history', [...safeHistory, conversation]);
      });
      return conversation;
    } else if (type === 'acp') {
      if (!extra.backend) {
        throw new Error('ACP backend is required');
      }

      // Create unique workspace directory for each ACP conversation
      // Always create a new acp-temp directory, even if workspace is provided
      const baseWorkspace = extra.workspace || getSystemDir().workDir;
      const fileName = `acp-temp-${Date.now()}`;
      const workspace = path.join(baseWorkspace, fileName);
      // Create the unique workspace directory
      try {
        await fs.mkdir(workspace, { recursive: true });
      } catch (error) {
        throw error;
      }
      
      // Copy default files if provided
      if (extra.defaultFiles) {
        for (const file of extra.defaultFiles) {
          const fileName = path.basename(file);
          const destPath = path.join(workspace, fileName);
          await fs.copyFile(file, destPath);
        }
      }
      
      const customWorkspace = !!extra.workspace;

      const conversationId = generateHashWithFullName(`${extra.backend}-acp-${workspace}`);
      
      // Check if conversation already exists before creating
      const history = await ProcessChat.get('chat.history');
      let safeHistory: TChatConversation[];
      if (Array.isArray(history)) {
        safeHistory = history;
      } else if (history === null || history === undefined) {
        // 全新用户或首次使用，创建空的历史列表
        safeHistory = [];
      } else {
        // 其他异常情况（比如解析错误），为安全起见不保存
        safeHistory = [];
      }
      
      // 检查是否已存在
      const existingConversation = safeHistory.find((h) => h.id === conversationId);
      if (existingConversation) {
        // Re-add to WorkerManage if not already present
        if (!WorkerManage.getTaskById(conversationId)) {
          const existingConfig: AcpAgentConfig = {
            id: existingConversation.id,
            name: existingConversation.name,
            backend: (existingConversation.extra as any)?.backend || (extra as any).backend,
            cliPath: (existingConversation.extra as any)?.cliPath || (extra as any).cliPath,
            workingDir: existingConversation.extra?.workspace || workspace,
            createTime: existingConversation.createTime,
            modifyTime: existingConversation.modifyTime,
            extra: existingConversation.extra as any,
            model: existingConversation.model,
          };
          const restoredConversation = new AcpAgentTask(existingConfig);
          WorkerManage.addTask(conversationId, restoredConversation);
        }
        return existingConversation;
      }

      const config: AcpAgentConfig = {
        id: conversationId,
        name: name || `${extra.backend} ACP`,
        backend: extra.backend,
        cliPath: extra.cliPath,
        workingDir: workspace,
        extra: {
          workspace: workspace,
          backend: extra.backend,
          cliPath: extra.cliPath,
          customWorkspace: customWorkspace,
        },
      };

      // Save CLI path if provided
      // TODO: Fix saveCliPath blocking issue
      // if (extra.cliPath) {
      //   await AcpConfigManager.saveCliPath(extra.backend, extra.cliPath);
      // }

      const conversation = new AcpAgentTask(config);

      // ACP messages are handled directly in AcpAgentTask, no need for additional listeners

      // Add the ACP task to WorkerManage
      WorkerManage.addTask(conversation.id, conversation);
      
      // 安全地添加新会话到历史记录
      ProcessChat.set('chat.history', [...safeHistory, conversation]);

      // Start the ACP connection asynchronously - don't block conversation creation

      // Start connection in background - don't block conversation creation
      setTimeout(async () => {
        try {
          const startPromise = conversation.start();

          await Promise.race([
            startPromise,
            new Promise((_, reject) => {
              setTimeout(() => {
                reject(new Error('ACP start timeout after 120 seconds'));
              }, 120000);
            }),
          ]);
        } catch (error) {
          // Don't throw - just log the error so the conversation remains in the list
        }
      }, 100);

      return conversation;
    }
    throw new Error('Unsupported conversation type');
  } catch (e) {
    return null;
  }
});

ipcBridge.conversation.remove.provider(async ({ id }) => {
  return ProcessChat.get('chat.history').then((history) => {
    try {
      WorkerManage.kill(id);
      if (!history) return;
      ProcessChat.set(
        'chat.history',
        history.filter((item) => item.id !== id)
      );
      nextTickToLocalFinish(() => ProcessChatMessage.backup(id));
      return true;
    } catch (e) {
      return false;
    }
  });
});

ipcBridge.conversation.reset.provider(async ({ id }) => {
  if (id) {
    WorkerManage.kill(id);
  } else WorkerManage.clear();
});

ipcBridge.conversation.get.provider(async ({ id }) => {
  return ProcessChat.get('chat.history')
    .then((history) => {
      return history?.find((item) => item.id === id);
    })
    .then(async (conversation) => {
      if (!conversation) {
        return null;
      }

      let task = WorkerManage.getTaskById(id);

      // If task doesn't exist and this is an ACP conversation, try to recreate it
      if (!task && conversation.type === 'acp') {
        try {
          const config: AcpAgentConfig = {
            id: conversation.id,
            name: conversation.name,
            backend: conversation.extra?.backend || 'claude',
            cliPath: conversation.extra?.cliPath,
            workingDir: conversation.extra?.workspace || process.cwd(),
            // Preserve original conversation metadata
            createTime: conversation.createTime,
            modifyTime: conversation.modifyTime,
            extra: conversation.extra,
            model: conversation.model,
          };

          
          const newTask = new AcpAgentTask(config);

          // ACP messages are handled directly in AcpAgentTask

          // Add to WorkerManage
          WorkerManage.addTask(conversation.id, newTask);
          task = newTask;
        } catch (error) {}
      }

      if (task) {
        conversation.status = task.status;
      }

      return conversation;
    });
});

ipcBridge.application.restart.provider(async () => {
  // 清理所有工作进程
  WorkerManage.clear();
  // 重启应用 - 使用标准的 Electron 重启方式
  app.relaunch();
  app.exit(0);
});

ipcBridge.application.updateSystemInfo.provider(async ({ cacheDir, workDir }) => {
  try {
    const oldDir = getSystemDir();
    if (oldDir.cacheDir !== cacheDir) {
      await copyDirectoryRecursively(oldDir.cacheDir, cacheDir);
    }
    await ProcessEnv.set('aionui.dir', { cacheDir, workDir });
    return { success: true };
  } catch (e) {
    return { success: false, msg: e.message || e.toString() };
  }
});

ipcBridge.geminiConversation.sendMessage.provider(async ({ conversation_id, files, ...other }) => {
<<<<<<< HEAD
  const task = WorkerManage.getTaskById(conversation_id);
=======
  const task = WorkerManage.getTaskById(conversation_id) as GeminiAgentManager;
>>>>>>> 8667fff8
  if (!task) return { success: false, msg: 'conversation not found' };

  // Handle files for both Gemini and ACP tasks
  if (files) {
    for (const file of files) {
      const fileName = path.basename(file);
      const workspace = (task as any).workspace || process.cwd();
      const destPath = path.join(workspace, fileName);
      await fs.copyFile(file, destPath);
    }
  }

  // Support Gemini tasks only, ACP has its own provider
  if ((task as any).type === 'gemini' || (task as any).type === 'gemini2') {
    return (task as GeminiAgentTask)
      .sendMessage(other)
      .then(() => ({ success: true }))
      .catch((err) => {
        return { success: false, msg: err };
      });
  }

  return { success: false, msg: 'unsupported task type for Gemini provider' };
});

// ACP 专用的 sendMessage provider
ipcBridge.acpConversation.sendMessage.provider(async ({ conversation_id, files, ...other }) => {
  let task = WorkerManage.getTaskById(conversation_id);
  if (!task) {
    // Try to find the conversation in chat history and recreate the task
    const history = await ProcessChat.get('chat.history');
    const conversation = history?.find((conv) => conv.id === conversation_id);

    if (conversation && conversation.type === 'acp') {
      // Recreate the ACP task
      const config = {
        id: conversation.id,
        name: conversation.name,
        backend: conversation.extra?.backend || 'claude',
        cliPath: conversation.extra?.cliPath,
        workingDir: conversation.extra?.workspace || process.cwd(),
      };

      const newTask = new AcpAgentTask(config);

      // ACP messages are handled directly in AcpAgentTask

      // Add to WorkerManage
      WorkerManage.addTask(conversation.id, newTask);

      // Start the task
      try {
        await newTask.start();
        task = newTask;
      } catch (error) {
        return { success: false, msg: 'failed to recreate task: ' + error };
      }
    } else {
      return { success: false, msg: 'conversation not found in history' };
    }
  }

  // Handle files for ACP tasks
  if (files) {
    for (const file of files) {
      const fileName = path.basename(file);
      const workspace = (task as any).workspace || process.cwd();
      const destPath = path.join(workspace, fileName);
      await fs.copyFile(file, destPath);
    }
  }

  // Support ACP tasks only
  if ((task as any).type === 'acp') {
    return (task as unknown as AcpAgentTask)
      .sendMessage({ content: other.input, files, msg_id: other.msg_id })
      .then(() => ({ success: true }))
      .catch((err) => {
        return { success: false, msg: err };
      });
  }

  return { success: false, msg: 'unsupported task type for ACP provider' };
});
ipcBridge.geminiConversation.confirmMessage.provider(async ({ confirmKey, msg_id, conversation_id, callId }) => {
<<<<<<< HEAD
  const task = WorkerManage.getTaskById(conversation_id);
=======
  const task: GeminiAgentManager = WorkerManage.getTaskById(conversation_id) as any;
>>>>>>> 8667fff8
  if (!task) return { success: false, msg: 'conversation not found' };
  if ((task as any).type !== 'gemini' && (task as any).type !== 'gemini2') return { success: false, msg: 'not support' };
  return (task as GeminiAgentTask)
    .confirmMessage({ confirmKey, msg_id, callId })
    .then(() => ({ success: true }))
    .catch((err) => {
      return { success: false, msg: err };
    });
});

ipcBridge.acpConversation.confirmMessage.provider(async ({ confirmKey, msg_id, conversation_id, callId }) => {
  const task = WorkerManage.getTaskById(conversation_id);
  if (!task) {
    return { success: false, msg: 'conversation not found' };
  }
  
  if ((task as any).type !== 'acp') {
    return { success: false, msg: 'not support' };
  }
  
  return (task as unknown as AcpAgentTask)
    .confirmMessage({ confirmKey, msg_id, callId })
    .then(() => ({ success: true }))
    .catch((err) => ({ success: false, msg: err }));
});

// Debug provider to check environment variables
ipcBridge.acpConversation.checkEnv.provider(async () => {
  return {
    env: {
      GEMINI_API_KEY: process.env.GEMINI_API_KEY ? '[SET]' : '[NOT SET]',
      GOOGLE_CLOUD_PROJECT: process.env.GOOGLE_CLOUD_PROJECT ? '[SET]' : '[NOT SET]',
      NODE_ENV: process.env.NODE_ENV || '[NOT SET]',
    },
  };
});

// Force clear all ACP and Google auth cache - temporarily commented out
/*
// @ts-ignore - temporary fix for type issue
ipcBridge.acpConversation.clearAllCache?.provider(async () => {
  try {
    // Clear ACP config cache
    await AcpConfigManager.clearAllConfig();
    
    // Clear Google OAuth cache
    const oauthResult = await clearCachedCredentialFile();
    
    return { 
      success: true, 
      msg: 'All cache cleared successfully',
      details: { oauthResult }
    };
  } catch (error) {
    return { 
      success: false, 
      msg: error instanceof Error ? error.message : String(error) 
    };
  }
});
*/

ipcBridge.acpConversation.detectCliPath.provider(async ({ backend }) => {
  const { execSync } = require('child_process');
  try {
    const isWindows = process.platform === 'win32';
    let command: string;

    if (backend === 'claude') {
      command = isWindows ? 'where claude' : 'which claude';
    } else if (backend === 'gemini') {
      command = isWindows ? 'where gemini' : 'which gemini';
    } else {
      return { success: false, msg: `Unsupported backend: ${backend}` };
    }

    let cliPath = execSync(command, { encoding: 'utf-8' }).trim();

    // Windows의 where 명령어는 여러 줄을 반환할 수 있음, 첫 번째 줄 사용
    if (isWindows && cliPath.includes('\n')) {
      cliPath = cliPath.split('\n')[0].trim();
    }

    return { success: true, data: { path: cliPath } };
  } catch (error) {
    return { success: false, msg: error instanceof Error ? error.message : String(error) };
  }
});

ipcBridge.conversation.stop.provider(async ({ conversation_id }) => {
  const task = WorkerManage.getTaskById(conversation_id);
  if (!task) return { success: true, msg: 'conversation not found' };
  if ((task as any).type !== 'gemini' && (task as any).type !== 'gemini2' && (task as any).type !== 'acp') return { success: false, msg: 'not support' };
  return (task as any).stop().then(() => ({ success: true }));
});

ipcBridge.geminiConversation.getWorkspace.provider(async ({ workspace }) => {
  const task = WorkerManage.getTaskById(generateHashWithFullName(workspace));
  if (!task || ((task as any).type !== 'gemini' && (task as any).type !== 'gemini2')) return [];
  return task.postMessagePromise('gemini.get.workspace', {}).then((res: any) => {
    return res;
  });
});

// ACP 的 getWorkspace 实现
ipcBridge.acpConversation.getWorkspace.provider(async ({ workspace }) => {
  try {
    const fs = require('fs');
    const path = require('path');
    
    // 检查目录是否存在
    if (!fs.existsSync(workspace)) {
      return [];
    }
    
    // 读取目录内容
    const buildFileTree = (dirPath: string, basePath: string = dirPath): any[] => {
      const result = [];
      const items = fs.readdirSync(dirPath);
      
      for (const item of items) {
        // 跳过隐藏文件和系统文件
        if (item.startsWith('.')) continue;
        if (item === 'node_modules') continue;
        
        const itemPath = path.join(dirPath, item);
        const relativePath = path.relative(basePath, itemPath);
        const stat = fs.statSync(itemPath);
        
        if (stat.isDirectory()) {
          const children = buildFileTree(itemPath, basePath);
          if (children.length > 0) {
            result.push({
              name: item,
              path: relativePath,
              isDir: true,
              isFile: false,
              children
            });
          }
        } else {
          result.push({
            name: item,
            path: relativePath,
            isDir: false,
            isFile: true
          });
        }
      }
      
      return result.sort((a, b) => {
        // 目录优先，然后按名称排序
        if (a.isDir && b.isFile) return -1;
        if (a.isFile && b.isDir) return 1;
        return a.name.localeCompare(b.name);
      });
    };
    
    const files = buildFileTree(workspace);
    
    // 返回的格式需要与 gemini 保持一致
    const result = [{
      name: path.basename(workspace),
      path: workspace,
      isDir: true,
      isFile: false,
      children: files
    }];
    
    return result;
    
  } catch (error) {
    return [];
  }
});

ipcBridge.googleAuth.status.provider(async ({ proxy }) => {
  try {
    const info = await getOauthInfoWithCache(proxy);

    if (info) return { success: true, data: { account: info.email } };
    return { success: false };
  } catch (e) {
    return { success: false, msg: e.message || e.toString() };
  }
});
ipcBridge.googleAuth.login.provider(async ({ proxy }) => {
  const config = new Config({
    proxy,
    sessionId: '',
    targetDir: '',
    debugMode: false,
    cwd: '',
    model: '',
  });
  const client = await loginWithOauth(AuthType.LOGIN_WITH_GOOGLE, config);
  
  if (client) {
    // After successful login, get the actual account info
    try {
      const oauthInfo = await getOauthInfoWithCache(proxy);
      if (oauthInfo && oauthInfo.email) {
        return { success: true, data: { account: oauthInfo.email } };
      }
    } catch (_error) {
      // Even if we can't get the email, login was successful
    }
    return { success: true, data: { account: '' } };
  }
  return { success: false };
});

ipcBridge.googleAuth.logout.provider(async ({}) => {
  return clearCachedCredentialFile();
});

ipcBridge.mode.fetchModelList.provider(async function fetchModelList({ base_url, api_key, try_fix }): Promise<{ success: boolean; msg?: string; data?: { mode: Array<string>; fix_base_url?: string } }> {
  const openai = new OpenAI({
    baseURL: base_url,
    apiKey: api_key,
  });

  try {
    const res = await openai.models.list();
    // 检查返回的数据是否有效 lms 获取失败时仍然会返回有效空数据
    if (res.data?.length === 0) {
      throw new Error('Invalid response: empty data');
    }
    return { success: true, data: { mode: res.data.map((v) => v.id) } };
  } catch (e) {
    const errRes = { success: false, msg: e.message || e.toString() };

    if (!try_fix) return errRes;

    // 如果是API key问题，直接返回错误，不尝试修复URL
    if (e.status === 401 || e.message?.includes('401') || e.message?.includes('Unauthorized') || e.message?.includes('Invalid API key')) {
      return errRes;
    }

    const url = new URL(base_url);
    const fixedBaseUrl = `${url.protocol}//${url.host}/v1`;

    if (fixedBaseUrl === base_url) return errRes;

    const retryRes = await fetchModelList({ base_url: fixedBaseUrl, api_key: api_key, try_fix: false });
    if (retryRes.success) {
      return { ...retryRes, data: { mode: retryRes.data.mode, fix_base_url: fixedBaseUrl } };
    }
    return retryRes;
  }
});

ipcBridge.mode.saveModelConfig.provider((models) => {
  return ProcessConfig.set('model.config', models)
    .then(() => {
      return { success: true };
    })
    .catch((e) => {
      return { success: false, msg: e.message || e.toString() };
    });
});

ipcBridge.mode.getModelConfig.provider(async () => {
  return ProcessConfig.get('model.config')
    .then((data) => {
      if (!data) return [];
      return data.map((v) => ({ ...v, id: v.id || uuid() }));
    })
    .catch(() => {
      return [] as IProvider[];
    });
});<|MERGE_RESOLUTION|>--- conflicted
+++ resolved
@@ -4,11 +4,7 @@
  * SPDX-License-Identifier: Apache-2.0
  */
 
-<<<<<<< HEAD
-import type { IModel, TChatConversation } from '@/common/storage';
-=======
-import type { IProvider } from '@/common/storage';
->>>>>>> 8667fff8
+import type { IProvider, TChatConversation } from '@/common/storage';
 import { uuid } from '@/common/utils';
 import { AuthType, clearCachedCredentialFile, Config, getOauthInfoWithCache, loginWithOauth } from '@office-ai/aioncli-core';
 import { logger } from '@office-ai/platform';
@@ -19,18 +15,24 @@
 import { ipcBridge } from '../common';
 import { createGeminiAgent } from './initAgent';
 import { getSystemDir, ProcessChat, ProcessChatMessage, ProcessConfig, ProcessEnv } from './initStorage';
-<<<<<<< HEAD
-import { nextTickSync } from './message';
+import { nextTickToLocalFinish } from './message';
 import type { AcpAgentConfig } from './task/AcpAgentTask';
 import { AcpAgentTask } from './task/AcpAgentTask';
-import type { GeminiAgentTask } from './task/GeminiAgentTask';
-=======
-import { nextTickToLocalFinish } from './message';
 import type { GeminiAgentManager } from './task/GeminiAgentManager';
->>>>>>> 8667fff8
 import { copyDirectoryRecursively, generateHashWithFullName, readDirectoryRecursive } from './utils';
 import WorkerManage from './WorkerManage';
 logger.config({ print: true });
+
+// Helper function to transform TProviderWithModel to AcpAgentTask model format
+const transformModelForAcp = (model: any) => {
+  if (model?.selectedModel) {
+    return {
+      ...model,
+      useModel: model.selectedModel,
+    };
+  }
+  return model;
+};
 
 ipcBridge.dialog.showOpen.provider((options) => {
   return dialog
@@ -169,7 +171,7 @@
             createTime: existingConversation.createTime,
             modifyTime: existingConversation.modifyTime,
             extra: existingConversation.extra as any,
-            model: existingConversation.model,
+            model: transformModelForAcp(existingConversation.model),
           };
           const restoredConversation = new AcpAgentTask(existingConfig);
           WorkerManage.addTask(conversationId, restoredConversation);
@@ -283,7 +285,7 @@
             createTime: conversation.createTime,
             modifyTime: conversation.modifyTime,
             extra: conversation.extra,
-            model: conversation.model,
+            model: transformModelForAcp(conversation.model),
           };
 
           
@@ -327,11 +329,7 @@
 });
 
 ipcBridge.geminiConversation.sendMessage.provider(async ({ conversation_id, files, ...other }) => {
-<<<<<<< HEAD
-  const task = WorkerManage.getTaskById(conversation_id);
-=======
   const task = WorkerManage.getTaskById(conversation_id) as GeminiAgentManager;
->>>>>>> 8667fff8
   if (!task) return { success: false, msg: 'conversation not found' };
 
   // Handle files for both Gemini and ACP tasks
@@ -346,7 +344,7 @@
 
   // Support Gemini tasks only, ACP has its own provider
   if ((task as any).type === 'gemini' || (task as any).type === 'gemini2') {
-    return (task as GeminiAgentTask)
+    return (task as GeminiAgentManager)
       .sendMessage(other)
       .then(() => ({ success: true }))
       .catch((err) => {
@@ -417,14 +415,10 @@
   return { success: false, msg: 'unsupported task type for ACP provider' };
 });
 ipcBridge.geminiConversation.confirmMessage.provider(async ({ confirmKey, msg_id, conversation_id, callId }) => {
-<<<<<<< HEAD
-  const task = WorkerManage.getTaskById(conversation_id);
-=======
   const task: GeminiAgentManager = WorkerManage.getTaskById(conversation_id) as any;
->>>>>>> 8667fff8
   if (!task) return { success: false, msg: 'conversation not found' };
   if ((task as any).type !== 'gemini' && (task as any).type !== 'gemini2') return { success: false, msg: 'not support' };
-  return (task as GeminiAgentTask)
+  return (task as GeminiAgentManager)
     .confirmMessage({ confirmKey, msg_id, callId })
     .then(() => ({ success: true }))
     .catch((err) => {
