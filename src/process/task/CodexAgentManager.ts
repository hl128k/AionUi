/**
 * @license
 * Copyright 2025 AionUi (aionui.com)
 * SPDX-License-Identifier: Apache-2.0
 */

import { app } from 'electron';
import { CodexAgent } from '@/agent/codex';
import type { NetworkError } from '@/agent/codex/connection/CodexConnection';
import { ipcBridge } from '@/common';
import type { TMessage } from '@/common/chatLib';
import { transformMessage } from '@/common/chatLib';
import type { IResponseMessage } from '@/common/ipcBridge';
import { uuid } from '@/common/utils';
import { addMessage } from '@process/message';
import BaseAgentManager from '@process/task/BaseAgentManager';
import { t } from 'i18next';
import { CodexEventHandler } from '@/agent/codex/handlers/CodexEventHandler';
import { CodexSessionManager } from '@/agent/codex/handlers/CodexSessionManager';
import { CodexFileOperationHandler } from '@/agent/codex/handlers/CodexFileOperationHandler';
import type { CodexAgentManagerData, FileChange } from '@/common/codex/types';
import type { ICodexMessageEmitter } from '@/agent/codex/messaging/CodexMessageEmitter';
import { getConfiguredAppClientName, getConfiguredAppClientVersion, getConfiguredCodexMcpProtocolVersion, setAppConfig } from '../../common/utils/appConfig';
import { mapPermissionDecision } from '@/common/codex/utils';

const APP_CLIENT_NAME = getConfiguredAppClientName();
const APP_CLIENT_VERSION = getConfiguredAppClientVersion();
const CODEX_MCP_PROTOCOL_VERSION = getConfiguredCodexMcpProtocolVersion();

class CodexAgentManager extends BaseAgentManager<CodexAgentManagerData> implements ICodexMessageEmitter {
  workspace?: string;
  agent: CodexAgent;
  bootstrap: Promise<CodexAgent>;
  private isFirstMessage: boolean = true;

  constructor(data: CodexAgentManagerData) {
    // Do not fork a worker for Codex; we run the agent in-process now
    super('codex', data);
    this.conversation_id = data.conversation_id;
    this.workspace = data.workspace;

    this.initAgent(data);
  }

  private initAgent(data: CodexAgentManagerData) {
    // 初始化各个管理器 - 参考 ACP 的架构，传递消息发送器
    const eventHandler = new CodexEventHandler(data.conversation_id, this);
    const sessionManager = new CodexSessionManager(
      {
        conversation_id: data.conversation_id,
        cliPath: data.cliPath,
        workingDir: data.workspace || process.cwd(),
      },
      this
    );
    const fileOperationHandler = new CodexFileOperationHandler(data.workspace || process.cwd(), data.conversation_id, this);

    // 设置 Codex Agent 的应用配置，使用 Electron API 在主进程中
<<<<<<< HEAD
    try {
      setAppConfig({
        name: app.getName(),
        version: app.getVersion(),
        protocolVersion: CODEX_MCP_PROTOCOL_VERSION,
      });
    } catch (error) {
      // 如果不在主进程中，使用通用方法获取版本
      setAppConfig({
        name: APP_CLIENT_NAME,
        version: APP_CLIENT_VERSION,
        protocolVersion: CODEX_MCP_PROTOCOL_VERSION,
      });
    }
=======
    void (async () => {
      try {
        const electronModule = await import('electron');
        const app = electronModule.app;
        setAppConfig({
          name: app.getName(),
          version: app.getVersion(),
          protocolVersion: CODEX_MCP_PROTOCOL_VERSION,
        });
      } catch (error) {
        // 如果不在主进程中，使用通用方法获取版本
        setAppConfig({
          name: APP_CLIENT_NAME,
          version: APP_CLIENT_VERSION,
          protocolVersion: CODEX_MCP_PROTOCOL_VERSION,
        });
      }
    })();
>>>>>>> 14554c3f

    this.agent = new CodexAgent({
      id: data.conversation_id,
      cliPath: data.cliPath,
      workingDir: data.workspace || process.cwd(),
      eventHandler,
      sessionManager,
      fileOperationHandler,
      sandboxMode: data.sandboxMode || 'workspace-write', // Enable file writing within workspace by default
      webSearchEnabled: data.webSearchEnabled ?? true, // Enable web search by default
      onNetworkError: (error) => {
        this.handleNetworkError(error);
      },
    });

    // 使用 SessionManager 来管理连接状态 - 参考 ACP 的模式
    this.bootstrap = this.startWithSessionManagement()
      .then(() => {
        return this.agent;
      })
      .catch((e) => {
        this.agent.getSessionManager().emitSessionEvent('bootstrap_failed', { error: e.message });
        throw e;
      });
  }

  /**
   * 使用会话管理器启动 - 参考 ACP 的启动流程
   */
  private async startWithSessionManagement(): Promise<void> {
    // 1. 启动会话管理器
    await this.agent.getSessionManager().startSession();

    // 2. 启动 MCP Agent
    await this.agent.start();

    // 3. 执行认证和会话创建
    this.performPostConnectionSetup();
  }

  /**
   * 连接后设置 - 参考 ACP 的认证和会话创建
   */
  private performPostConnectionSetup(): void {
    try {
      // Get connection diagnostics
      void this.getDiagnostics();

      // 延迟会话创建到第一条用户消息时，避免空 prompt 问题
      // Session will be created with first user message - no session event sent here
    } catch (error) {
      // 输出更详细的诊断信息
      const diagnostics = this.getDiagnostics();

      // 提供具体的错误信息和建议
      const errorMessage = error instanceof Error ? error.message : String(error);
      let suggestions: string[] = [];

      if (errorMessage.includes('timed out')) {
        suggestions = ['Check if Codex CLI is installed: run "codex --version"', 'Verify authentication: run "codex auth status"', 'Check network connectivity', 'Try restarting the application'];
      } else if (errorMessage.includes('command not found')) {
        suggestions = ['Install Codex CLI: https://codex.com/install', 'Add Codex to your PATH environment variable', 'Restart your terminal/application after installation'];
      } else if (errorMessage.includes('authentication')) {
        suggestions = ['Run "codex auth" to authenticate with your account', 'Check if your authentication token is valid', 'Try logging out and logging back in'];
      }

      // Log troubleshooting suggestions for debugging

      // 即使设置失败，也尝试继续运行，因为连接可能仍然有效
      this.agent.getSessionManager().emitSessionEvent('session_partial', {
        workspace: this.workspace,
        agent_type: 'codex',
        error: errorMessage,
        diagnostics,
        suggestions,
      });

      // 不抛出错误，让应用程序继续运行
      return;
    }
  }

  async sendMessage(data: { content: string; files?: string[]; msg_id?: string }) {
    try {
      await this.bootstrap;

      // Save user message to chat history only (renderer already inserts right-hand bubble)
      if (data.msg_id && data.content) {
        const userMessage: TMessage = {
          id: data.msg_id,
          msg_id: data.msg_id,
          type: 'text',
          position: 'right',
          conversation_id: this.conversation_id,
          content: { content: data.content },
          createdAt: Date.now(),
        };
        addMessage(this.conversation_id, userMessage);
      }

      // 处理文件引用 - 参考 ACP 的文件引用处理
      const processedContent = this.agent.getFileOperationHandler().processFileReferences(data.content, data.files);

      // 如果是第一条消息，通过 newSession 发送以避免双消息问题
      if (this.isFirstMessage) {
        this.isFirstMessage = false;
        const result = await this.agent.newSession(this.workspace, processedContent);

        // Session created successfully - Codex will send session_configured event automatically

        return result;
      } else {
        // 后续消息使用正常的 sendPrompt
        const result = await this.agent.sendPrompt(processedContent);
        return result;
      }
    } catch (e) {
      // 对于某些错误类型，避免重复错误消息处理
      // 这些错误通常已经通过 MCP 连接的事件流处理过了
      const errorMsg = e instanceof Error ? e.message : String(e);
      const isUsageLimitError = errorMsg.toLowerCase().includes("you've hit your usage limit");

      if (isUsageLimitError) {
        // Usage limit 错误已经通过 MCP 事件流处理，避免重复发送
        throw e;
      }

      // Create more descriptive error message based on error type
      let errorMessage = 'Failed to send message to Codex';
      if (e instanceof Error) {
        if (e.message.includes('timeout')) {
          errorMessage = 'Request timed out. Please check your connection and try again.';
        } else if (e.message.includes('authentication')) {
          errorMessage = 'Authentication failed. Please verify your Codex credentials.';
        } else if (e.message.includes('network')) {
          errorMessage = 'Network error. Please check your internet connection.';
        } else {
          errorMessage = `Codex error: ${e.message}`;
        }
      }

      const message: IResponseMessage = {
        type: 'error',
        conversation_id: this.conversation_id,
        msg_id: data.msg_id || uuid(),
        data: errorMessage,
      };
      // Emit to frontend - frontend will handle transformation and persistence
      ipcBridge.codexConversation.responseStream.emit(message);
      throw e;
    }
  }

  async confirmMessage(data: { confirmKey: string; msg_id: string; callId: string }) {
    await this.bootstrap;
    this.agent.getEventHandler().getToolHandlers().removePendingConfirmation(data.callId);

    // Use standardized permission decision mapping
    const decision = mapPermissionDecision(data.confirmKey as any) as 'approved' | 'approved_for_session' | 'denied' | 'abort';
    const isApproved = decision === 'approved' || decision === 'approved_for_session';

    // Apply patch changes if available and approved
    const changes = this.agent.getEventHandler().getToolHandlers().getPatchChanges(data.callId);
    if (changes && isApproved) {
      await this.applyPatchChanges(data.callId, changes);
    }

    // Normalize call id back to server's codex_call_id
    // Handle the new unified permission_ prefix as well as legacy prefixes
    const origCallId = data.callId.startsWith('permission_')
      ? data.callId.substring(11) // Remove 'permission_' prefix
      : data.callId.startsWith('patch_')
        ? data.callId.substring(6)
        : data.callId.startsWith('elicitation_')
          ? data.callId.substring(12)
          : data.callId.startsWith('exec_')
            ? data.callId.substring(5)
            : data.callId;

    // Respond to elicitation (server expects JSON-RPC response)
    this.agent.respondElicitation(origCallId, decision);

    // Also resolve local pause gate to resume queued requests
    this.agent.resolvePermission(origCallId, isApproved);
    return;
  }

  private async applyPatchChanges(callId: string, changes: Record<string, FileChange>): Promise<void> {
    try {
      // 使用文件操作处理器来应用更改 - 参考 ACP 的批量操作
      await this.agent.getFileOperationHandler().applyBatchChanges(changes);

      // 发送成功事件
      this.agent.getSessionManager().emitSessionEvent('patch_applied', {
        callId,
        changeCount: Object.keys(changes).length,
        files: Object.keys(changes),
      });

      // Patch changes applied successfully
    } catch (error) {
      // 发送失败事件
      this.agent.getSessionManager().emitSessionEvent('patch_failed', {
        callId,
        error: error instanceof Error ? error.message : String(error),
      });

      throw error;
    }
  }

  private handleNetworkError(error: NetworkError): void {
    // Emit network error as status message
    this.emitStatus('error');

    // Create a user-friendly error message based on error type
    let userMessage = '';
    let recoveryActions: string[] = [];

    switch (error.type) {
      case 'cloudflare_blocked':
        userMessage = t('codex.network.cloudflare_blocked_title', { service: 'Codex' });
        recoveryActions = t('codex.network.recovery_actions.cloudflare_blocked', { returnObjects: true }) as string[];
        break;

      case 'network_timeout':
        userMessage = t('codex.network.network_timeout_title');
        recoveryActions = t('codex.network.recovery_actions.network_timeout', { returnObjects: true }) as string[];
        break;

      case 'connection_refused':
        userMessage = t('codex.network.connection_refused_title');
        recoveryActions = t('codex.network.recovery_actions.connection_refused', { returnObjects: true }) as string[];
        break;

      default:
        userMessage = t('codex.network.unknown_error_title');
        recoveryActions = t('codex.network.recovery_actions.unknown', { returnObjects: true }) as string[];
    }

    const detailedMessage = `${userMessage}\n\n${t('codex.network.recovery_suggestions')}\n${recoveryActions.join('\n')}\n\n${t('codex.network.technical_info')}\n- ${t('codex.network.error_type')}：${error.type}\n- ${t('codex.network.retry_count')}：${error.retryCount}\n- ${t('codex.network.error_details')}：${error.originalError.substring(0, 200)}${error.originalError.length > 200 ? '...' : ''}`;

    // Emit network error message to UI
    const networkErrorMessage: IResponseMessage = {
      type: 'tips',
      conversation_id: this.conversation_id,
      msg_id: uuid(),
      data: {
        error: error,
        title: userMessage,
        message: detailedMessage,
        recoveryActions: recoveryActions,
        quickSwitchContent: t('codex.network.quick_switch_content'),
      },
    };

    // Emit network error message to UI
<<<<<<< HEAD
    // Frontend will handle transformation and persistence
=======
    // Add to message history and emit to UI
    void addOrUpdateMessage(this.conversation_id, transformMessage(networkErrorMessage));
>>>>>>> 14554c3f
    ipcBridge.codexConversation.responseStream.emit(networkErrorMessage);
  }

  private emitStatus(status: 'connecting' | 'connected' | 'authenticated' | 'session_active' | 'error' | 'disconnected') {
    const statusMessage: IResponseMessage = {
      type: 'agent_status',
      conversation_id: this.conversation_id,
      msg_id: uuid(),
      data: {
        backend: 'codex', // Agent identifier from AcpBackend type
        status,
      },
    };
    // Use emitAndPersistMessage to ensure status messages are both emitted and persisted
    this.emitAndPersistMessage(statusMessage);
  }

  getDiagnostics() {
    const agentDiagnostics = this.agent.getDiagnostics();
    const sessionInfo = this.agent.getSessionManager().getSessionInfo();

    return {
      agent: agentDiagnostics,
      session: sessionInfo,
      workspace: this.workspace,
      conversation_id: this.conversation_id,
    };
  }

  cleanup() {
    // 清理所有管理器 - 参考 ACP 的清理模式
    this.agent.getEventHandler().cleanup();
    this.agent.getSessionManager().cleanup();
    this.agent.getFileOperationHandler().cleanup();

    // 停止 agent
<<<<<<< HEAD
    this.agent?.stop?.().catch((error) => {
      console.error('Failed to stop Codex agent during cleanup:', error);
    });
=======
    void this.agent?.stop?.();
>>>>>>> 14554c3f

    // Cleanup completed
  }

  // Stop current Codex stream in-process (override ForkTask default which targets a worker)
  stop() {
    return this.agent?.stop?.() ?? Promise.resolve();
  }

  // Ensure we clean up agent resources on kill
  kill() {
    try {
<<<<<<< HEAD
      this.agent?.stop?.().catch((error) => {
        console.error('Failed to stop Codex agent during kill:', error);
      });
=======
      void this.agent?.stop?.();
>>>>>>> 14554c3f
    } finally {
      super.kill();
    }
  }

  emitAndPersistMessage(message: IResponseMessage, persist: boolean = true): void {
    message.conversation_id = this.conversation_id;

    // Backend handles persistence if needed
    if (persist) {
<<<<<<< HEAD
      const tMessage = transformMessage(message);
      if (tMessage) {
        addMessage(this.conversation_id, tMessage);
=======
      // Use Codex-specific transformer for Codex messages
      const transformedMessage: TMessage = transformMessage(message);
      if (transformedMessage) {
        void addOrUpdateMessage(this.conversation_id, transformedMessage);
>>>>>>> 14554c3f
      }
    }

    // Always emit to frontend for UI display
    ipcBridge.codexConversation.responseStream.emit(message);
  }

  persistMessage(message: TMessage): void {
    // Direct persistence to database without emitting to frontend
    // Used for final messages where frontend has already displayed content via deltas
    addMessage(this.conversation_id, message);
  }
}

export default CodexAgentManager;<|MERGE_RESOLUTION|>--- conflicted
+++ resolved
@@ -4,7 +4,6 @@
  * SPDX-License-Identifier: Apache-2.0
  */
 
-import { app } from 'electron';
 import { CodexAgent } from '@/agent/codex';
 import type { NetworkError } from '@/agent/codex/connection/CodexConnection';
 import { ipcBridge } from '@/common';
@@ -56,22 +55,6 @@
     const fileOperationHandler = new CodexFileOperationHandler(data.workspace || process.cwd(), data.conversation_id, this);
 
     // 设置 Codex Agent 的应用配置，使用 Electron API 在主进程中
-<<<<<<< HEAD
-    try {
-      setAppConfig({
-        name: app.getName(),
-        version: app.getVersion(),
-        protocolVersion: CODEX_MCP_PROTOCOL_VERSION,
-      });
-    } catch (error) {
-      // 如果不在主进程中，使用通用方法获取版本
-      setAppConfig({
-        name: APP_CLIENT_NAME,
-        version: APP_CLIENT_VERSION,
-        protocolVersion: CODEX_MCP_PROTOCOL_VERSION,
-      });
-    }
-=======
     void (async () => {
       try {
         const electronModule = await import('electron');
@@ -90,7 +73,6 @@
         });
       }
     })();
->>>>>>> 14554c3f
 
     this.agent = new CodexAgent({
       id: data.conversation_id,
@@ -348,12 +330,11 @@
     };
 
     // Emit network error message to UI
-<<<<<<< HEAD
-    // Frontend will handle transformation and persistence
-=======
-    // Add to message history and emit to UI
-    void addOrUpdateMessage(this.conversation_id, transformMessage(networkErrorMessage));
->>>>>>> 14554c3f
+    // Backend handles persistence before emitting to frontend
+    const tMessage = transformMessage(networkErrorMessage);
+    if (tMessage) {
+      addMessage(this.conversation_id, tMessage);
+    }
     ipcBridge.codexConversation.responseStream.emit(networkErrorMessage);
   }
 
@@ -390,13 +371,9 @@
     this.agent.getFileOperationHandler().cleanup();
 
     // 停止 agent
-<<<<<<< HEAD
     this.agent?.stop?.().catch((error) => {
       console.error('Failed to stop Codex agent during cleanup:', error);
     });
-=======
-    void this.agent?.stop?.();
->>>>>>> 14554c3f
 
     // Cleanup completed
   }
@@ -409,13 +386,9 @@
   // Ensure we clean up agent resources on kill
   kill() {
     try {
-<<<<<<< HEAD
       this.agent?.stop?.().catch((error) => {
         console.error('Failed to stop Codex agent during kill:', error);
       });
-=======
-      void this.agent?.stop?.();
->>>>>>> 14554c3f
     } finally {
       super.kill();
     }
@@ -426,16 +399,9 @@
 
     // Backend handles persistence if needed
     if (persist) {
-<<<<<<< HEAD
       const tMessage = transformMessage(message);
       if (tMessage) {
         addMessage(this.conversation_id, tMessage);
-=======
-      // Use Codex-specific transformer for Codex messages
-      const transformedMessage: TMessage = transformMessage(message);
-      if (transformedMessage) {
-        void addOrUpdateMessage(this.conversation_id, transformedMessage);
->>>>>>> 14554c3f
       }
     }
 
