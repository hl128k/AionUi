/**
 * @license
 * Copyright 2025 AionUi (aionui.com)
 * SPDX-License-Identifier: Apache-2.0
 */

// src/core/ConfigManager.ts
import {
  AuthType,
  Config,
  GeminiClient,
  sessionId,
  ToolCallRequestInfo,
  ServerGeminiStreamEvent,
  CoreToolScheduler,
  CompletedToolCall,
  ToolCall,
} from "@google/gemini-cli-core";
import { Extension, loadExtensions } from "./cli/extension";
import { loadSettings } from "./cli/settings";
import { loadCliConfig, loadHierarchicalGeminiMemory } from "./cli/config";
import { handleCompletedTools, processGeminiStreamEvents } from "./utils";
import { handleAtCommand } from "./cli/atCommandProcessor";
import { execSync } from "child_process";
import { mapToDisplay } from "./cli/useReactToolScheduler";
import { uuid } from "@/common/utils";

function mergeMcpServers(
  settings: ReturnType<typeof loadSettings>["merged"],
  extensions: Extension[]
) {
  const mcpServers = { ...(settings.mcpServers || {}) };
  for (const extension of extensions) {
    Object.entries(extension.config.mcpServers || {}).forEach(
      ([key, server]) => {
        if (mcpServers[key]) {
          console.warn(
            `Skipping extension MCP config for server with key "${key}" as it already exists.`
          );
          return;
        }
        mcpServers[key] = server;
      }
    );
  }
  return mcpServers;
}

const realValue = (value: string) => {
  return value && value !== "undefined";
};

export class GeminiAgent {
  config: Config | null = null;
  private workspace: string | null = null;
  private proxy: string | null = null;
  private geminiClient: GeminiClient | null = null;
  private authType: AuthType | null = null;
  private scheduler: CoreToolScheduler | null = null;
  private trackedCalls: ToolCall[] = [];
  private abortController: AbortController | null = null;
  private onStreamEvent: (event: {
    type: string;
    data: any;
    msg_id: string;
  }) => void;
  bootstrap: Promise<void>;
  constructor(options: {
    workspace: string;
    proxy?: string;
    authType?: AuthType;
    GEMINI_API_KEY?: string;
    GOOGLE_API_KEY?: string;
<<<<<<< HEAD
    GOOGLE_GEMINI_BASE_URL?: string;
=======
    GOOGLE_CLOUD_PROJECT?: string;
>>>>>>> 87768ed1
    onStreamEvent: (event: { type: string; data: any; msg_id: string }) => void;
  }) {
    this.workspace = options.workspace;
    this.proxy = options.proxy;
    this.authType = options.authType;
    this.onStreamEvent = options.onStreamEvent;

    const env = this.getEnv();

    const fallbackValue = (value1: string, value2: string) => {
      if (value1 && value1 !== "undefined") {
        return value1;
      }
      return value2;
    };

    if (this.authType === AuthType.USE_GEMINI) {
      process.env.GEMINI_API_KEY = fallbackValue(
        options?.GEMINI_API_KEY,
        env.GEMINI_API_KEY
      );
    } else if (this.authType === AuthType.USE_VERTEX_AI) {
      process.env.GOOGLE_API_KEY = fallbackValue(
        options?.GOOGLE_API_KEY,
        env.GOOGLE_API_KEY
      );
      process.env.GOOGLE_GENAI_USE_VERTEXAI = "true";
<<<<<<< HEAD
      hasKey = true;
    }

    // Set GOOGLE_GEMINI_BASE_URL if provided
    if (options?.GOOGLE_GEMINI_BASE_URL && options?.GOOGLE_GEMINI_BASE_URL !== "undefined") {
      process.env.GOOGLE_GEMINI_BASE_URL = options?.GOOGLE_GEMINI_BASE_URL;
    }

    if (!hasKey) {
      this.initAPIKeyFromEnv();
=======
    } else if (this.authType === AuthType.LOGIN_WITH_GOOGLE) {
      process.env.GOOGLE_CLOUD_PROJECT = fallbackValue(
        options?.GOOGLE_CLOUD_PROJECT,
        env.GOOGLE_CLOUD_PROJECT
      );
>>>>>>> 87768ed1
    }
    this.bootstrap = this.initialize();
    this.bootstrap.then(() => {
      this.initToolScheduler();
    });
  }

  // 加载环境变量
  private getEnv() {
    let command = "";
    if (process.platform === "win32") {
      command = "cmd /c set";
    }
    if (process.platform === "darwin") {
      command = "zsh -ic 'env'";
    }
<<<<<<< HEAD
    if (!command) return;
    const envOutput = execSync(command, { encoding: "utf8" });
    const lines = envOutput.split("\n");
    // 处理 API Keys：优先查找 GEMINI_API_KEY，找到后退出
    for (let i = 0, len = lines.length;i < len;i++) {
      const line = lines[i];
      const [key, ...value] = line.split("=");
      if (key === "GEMINI_API_KEY") {
        process.env.GEMINI_API_KEY = value.join("=");
        break;
      }
      if (key === "GOOGLE_API_KEY") {
        process.env.GOOGLE_API_KEY = value.join("=");
        break;
      }
    }
    // 循环结束后，单独检查 GOOGLE_GEMINI_BASE_URL
    for (let i = 0, len = lines.length; i < len; i++) {
      const line = lines[i];
      const [key, ...value] = line.split("=");
      if (key === "GOOGLE_GEMINI_BASE_URL") {
        process.env.GOOGLE_GEMINI_BASE_URL = value.join("=");
        break;
      }
    }
=======
    if (!command) return {};

    const envOutput = execSync(command, { encoding: "utf8" });

    return envOutput.split("\n").reduce<Record<string, string>>((acc, line) => {
      const [key, ...value] = line.split("=");
      acc[key] = value.join("=");
      return acc;
    }, {});
>>>>>>> 87768ed1
  }
  private createAbortController() {
    this.abortController = new AbortController();
    return this.abortController;
  }

  private async initialize(): Promise<void> {
    const path = this.workspace;

    const settings = loadSettings(path).merged;

    const extensions = loadExtensions(path);
    this.config = await loadCliConfig({
      workspace: path,
      settings,
      extensions,
      sessionId,
      proxy: this.proxy,
    });

    await this.config.refreshAuth(this.authType || AuthType.USE_GEMINI);

    this.geminiClient = this.config.getGeminiClient();
  }

  // 初始化调度工具
  private initToolScheduler() {
    this.scheduler = new CoreToolScheduler({
      toolRegistry: this.config.getToolRegistry(),
      onAllToolCallsComplete: async (
        completedToolCalls: CompletedToolCall[]
      ) => {
        if (completedToolCalls.length > 0) {
          const refreshMemory = async () => {
            const config = this.config;
            const { memoryContent, fileCount } =
              await loadHierarchicalGeminiMemory(
                process.cwd(),
                config.getDebugMode(),
                config.getFileService(),
                config.getExtensionContextFilePaths()
              );
            config.setUserMemory(memoryContent);
            config.setGeminiMdFileCount(fileCount);
          };
          const response = await handleCompletedTools(
            completedToolCalls,
            this.geminiClient,
            refreshMemory
          );
          if (response.length > 0) {
            this.submitQuery(response, uuid(), this.createAbortController());
          }
        }
      },
      onToolCallsUpdate: (updatedCoreToolCalls: ToolCall[]) => {
        const prevTrackedCalls = this.trackedCalls || [];
        const toolCalls = updatedCoreToolCalls.map((coreTc) => {
          const existingTrackedCall = prevTrackedCalls.find(
            (ptc) => ptc.request.callId === coreTc.request.callId
          );
          const newTrackedCall = {
            ...coreTc,
            responseSubmittedToGemini:
              (existingTrackedCall as any)?.responseSubmittedToGemini ?? false,
          };
          return newTrackedCall;
        });
        const display = mapToDisplay(toolCalls);
        this.onStreamEvent({
          type: "tool_group",
          data: display.tools,
          msg_id: uuid(),
        });
      },
      approvalMode: this.config.getApprovalMode(),
      getPreferredEditor() {
        return "vscode";
      },
      config: this.config,
    });
  }

  private async handleMessage(
    stream: AsyncGenerator<ServerGeminiStreamEvent, any, any>,
    msg_id: string,
    abortController: AbortController
  ): Promise<any> {
    const toolCallRequests: ToolCallRequestInfo[] = [];

    return processGeminiStreamEvents(stream, this.config, (data) => {
      console.log("processGeminiStreamEvents", data);
      if (data.type === "tool_call_request") {
        toolCallRequests.push(data.data);
        return;
      }
      this.onStreamEvent({
        ...data,
        msg_id,
      });
    })
      .then(() => {
        console.log("processGeminiStreamEvents.then", toolCallRequests);
        if (toolCallRequests.length > 0) {
          this.scheduler.schedule(toolCallRequests, abortController.signal);
        }
      })
      .catch((e) => {
        this.onStreamEvent({
          type: "error",
          data: e.message,
          msg_id,
        });
      });
  }

  async submitQuery(
    query: any,
    msg_id: string,
    abortController: AbortController
  ) {
    try {
      const stream = await this.geminiClient.sendMessageStream(
        query,
        abortController.signal
      );
      this.onStreamEvent({
        type: "start",
        data: "",
        msg_id,
      });
      this.handleMessage(stream, msg_id, abortController)
        .catch((e: any) => {
          this.onStreamEvent({
            type: "error",
            data: e?.message || JSON.stringify(e),
            msg_id,
          });
        })
        .finally(() => {
          this.onStreamEvent({
            type: "finish",
            data: "",
            msg_id,
          });
        });
      return "";
    } catch (e) {
      this.onStreamEvent({
        type: "error",
        data: e.message,
        msg_id,
      });
    }
  }

  async send(message: string | Array<{ text: string }>, msg_id = "") {
    await this.bootstrap;
    const abortController = this.createAbortController();
    const { processedQuery, shouldProceed } = await handleAtCommand({
      query: Array.isArray(message) ? message[0].text : message,
      config: this.config,
      addItem: () => {
        console.log("addItem");
      },
      onDebugMessage(log: any) {
        console.log("onDebugMessage", log);
      },
      messageId: msg_id,
      signal: abortController.signal,
    });
    if (
      !shouldProceed ||
      processedQuery === null ||
      abortController.signal.aborted
    ) {
      return;
    }
    return this.submitQuery(processedQuery, msg_id, abortController);
  }
  async stop() {
    this.abortController?.abort();
  }
}<|MERGE_RESOLUTION|>--- conflicted
+++ resolved
@@ -71,11 +71,8 @@
     authType?: AuthType;
     GEMINI_API_KEY?: string;
     GOOGLE_API_KEY?: string;
-<<<<<<< HEAD
     GOOGLE_GEMINI_BASE_URL?: string;
-=======
     GOOGLE_CLOUD_PROJECT?: string;
->>>>>>> 87768ed1
     onStreamEvent: (event: { type: string; data: any; msg_id: string }) => void;
   }) {
     this.workspace = options.workspace;
@@ -103,24 +100,14 @@
         env.GOOGLE_API_KEY
       );
       process.env.GOOGLE_GENAI_USE_VERTEXAI = "true";
-<<<<<<< HEAD
-      hasKey = true;
-    }
-
-    // Set GOOGLE_GEMINI_BASE_URL if provided
-    if (options?.GOOGLE_GEMINI_BASE_URL && options?.GOOGLE_GEMINI_BASE_URL !== "undefined") {
-      process.env.GOOGLE_GEMINI_BASE_URL = options?.GOOGLE_GEMINI_BASE_URL;
-    }
-
-    if (!hasKey) {
-      this.initAPIKeyFromEnv();
-=======
     } else if (this.authType === AuthType.LOGIN_WITH_GOOGLE) {
       process.env.GOOGLE_CLOUD_PROJECT = fallbackValue(
         options?.GOOGLE_CLOUD_PROJECT,
         env.GOOGLE_CLOUD_PROJECT
       );
->>>>>>> 87768ed1
+    }
+    if (options?.GOOGLE_GEMINI_BASE_URL && options?.GOOGLE_GEMINI_BASE_URL !== "undefined") {
+      process.env.GOOGLE_GEMINI_BASE_URL = options?.GOOGLE_GEMINI_BASE_URL;
     }
     this.bootstrap = this.initialize();
     this.bootstrap.then(() => {
@@ -137,24 +124,16 @@
     if (process.platform === "darwin") {
       command = "zsh -ic 'env'";
     }
-<<<<<<< HEAD
-    if (!command) return;
+    if (!command) return {};
+
     const envOutput = execSync(command, { encoding: "utf8" });
+
+    return envOutput.split("\n").reduce<Record<string, string>>((acc, line) => {
+      const [key, ...value] = line.split("=");
+      acc[key] = value.join("=");
+      return acc;
+    }, {});
     const lines = envOutput.split("\n");
-    // 处理 API Keys：优先查找 GEMINI_API_KEY，找到后退出
-    for (let i = 0, len = lines.length;i < len;i++) {
-      const line = lines[i];
-      const [key, ...value] = line.split("=");
-      if (key === "GEMINI_API_KEY") {
-        process.env.GEMINI_API_KEY = value.join("=");
-        break;
-      }
-      if (key === "GOOGLE_API_KEY") {
-        process.env.GOOGLE_API_KEY = value.join("=");
-        break;
-      }
-    }
-    // 循环结束后，单独检查 GOOGLE_GEMINI_BASE_URL
     for (let i = 0, len = lines.length; i < len; i++) {
       const line = lines[i];
       const [key, ...value] = line.split("=");
@@ -163,17 +142,6 @@
         break;
       }
     }
-=======
-    if (!command) return {};
-
-    const envOutput = execSync(command, { encoding: "utf8" });
-
-    return envOutput.split("\n").reduce<Record<string, string>>((acc, line) => {
-      const [key, ...value] = line.split("=");
-      acc[key] = value.join("=");
-      return acc;
-    }, {});
->>>>>>> 87768ed1
   }
   private createAbortController() {
     this.abortController = new AbortController();
