--- conflicted
+++ resolved
@@ -15,13 +15,10 @@
   'acp.selected.file': [string[]];
   'acp.selected.file.clear': void;
   'acp.workspace.refresh': void;
-<<<<<<< HEAD
   'codex.selected.file': [string[]];
   'codex.selected.file.clear': void;
   'codex.workspace.refresh': void;
-=======
   'chat.history.refresh': void;
->>>>>>> 4a0af0d5
 }
 
 export const emitter = new EventEmitter<EventTypes>();
