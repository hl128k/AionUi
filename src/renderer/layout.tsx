--- conflicted
+++ resolved
@@ -52,22 +52,14 @@
         collapsedWidth={64}
         collapsed={collapsed}
         width={250}
-<<<<<<< HEAD
         data-app-style='o-slider'
         className={classNames('', {
-=======
-        className={classNames('!bg-#f2f3f5 layout-sider', {
->>>>>>> 0da9b093
           collapsed: collapsed,
         })}
       >
         <ArcoLayout.Header
-<<<<<<< HEAD
           data-app-style='o-slider'
           className={classNames('flex items-center justify-start p-16px gap-12px pl-20px', {
-=======
-          className={classNames('flex items-center justify-start p-16px gap-12px pl-20px layout-sider-header', {
->>>>>>> 0da9b093
             'cursor-pointer group ': collapsed,
           })}
         >
