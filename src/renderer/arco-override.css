/* Arco Design custom overrides - non-theme related */
.arco-btn {
  &.arco-btn-outline {
    border-color: #86909c;
    color: #86909c;
  }
}

.arco-btn-primary.arco-btn-disabled {
  background-color: var(--aou-2) !important;
  border-color: var(--aou-2) !important;
}

.arco-collapse {
  border: none;
  border-radius: 8px;
  .arco-collapse-item-header {
    border-bottom: none;
  }
}

/* Arco Tag dark mode styles - enhance contrast with semi-transparent backgrounds */
/* Arco Tag 深色模式样式 - 使用半透明背景增强对比度 */
body[arco-theme='dark'] .arco-tag-checked.arco-tag-blue {
  background-color: rgba(59, 130, 246, 0.2) !important;
  color: rgb(96, 165, 250) !important;
}

body[arco-theme='dark'] .arco-tag-checked.arco-tag-green {
  background-color: rgba(34, 197, 94, 0.2) !important;
  color: rgb(74, 222, 128) !important;
}

body[arco-theme='dark'] .arco-tag-checked.arco-tag-red {
  background-color: rgba(239, 68, 68, 0.2) !important;
  color: rgb(248, 113, 113) !important;
}

body[arco-theme='dark'] .arco-tag-checked.arco-tag-orange {
  background-color: rgba(245, 158, 11, 0.2) !important;
  color: rgb(251, 191, 36) !important;
}

body[arco-theme='dark'] .arco-tag-checked.arco-tag-gray {
  background-color: rgba(156, 163, 175, 0.2) !important;
  color: rgb(209, 213, 219) !important;
}

<<<<<<< HEAD
/* Themed select wrapper */
.aion-select .arco-select-view {
  background-color: #fff !important;
  color: var(--color-text-1) !important;
}

body[arco-theme='dark'] .aion-select .arco-select-view {
  background-color: var(--color-bg-3) !important;
  border-color: var(--color-border-3) !important;
  color: var(--color-text-1) !important;
}

body[arco-theme='dark'] .aion-select .arco-select-view:hover,
body[arco-theme='dark'] .aion-select .arco-select-view:focus-within {
  border-color: var(--color-primary) !important;
}

body[arco-theme='dark'] .arco-select-dropdown {
  background-color: var(--color-bg-2);
  color: var(--color-text-1);
  border-color: var(--color-border-3);
}

body[arco-theme='dark'] .arco-select-option.arco-select-option-hover {
  background-color: rgba(255, 255, 255, 0.08);
}

/* Directory input shared style */
.aion-dir-input {
  background-color: #fff !important;
  border: 1px solid var(--color-border-2) !important;
  color: var(--color-text-1) !important;
  box-shadow: none !important;
}

.aion-dir-input .arco-input-inner,
.aion-dir-input input {
  color: inherit;
}

body[arco-theme='dark'] .aion-dir-input {
  background-color: var(--color-bg-3) !important;
  border: 1px solid var(--color-border-3) !important;
  color: var(--color-text-1) !important;
  box-shadow: none !important;
}

/* Generic input helper */
.aion-input {
  background-color: #fff !important;
  color: var(--color-text-1) !important;
  box-shadow: none !important;
}

.aion-input .arco-input-inner,
.aion-input input {
  color: inherit;
}

body[arco-theme='dark'] .aion-input {
  background-color: var(--color-bg-3) !important;
  border-color: var(--color-border-3) !important;
  color: var(--color-text-1) !important;
  box-shadow: none !important;
}

/* Mobile settings select */
.settings-mobile-select .arco-select-view {
  border-color: var(--color-border-2) !important;
  background-color: #fff !important;
}

body[arco-theme='dark'] .settings-mobile-select .arco-select-view {
  border-color: var(--color-border-3) !important;
  background-color: var(--color-bg-3) !important;
}

=======
>>>>>>> bb60c104
/* AionUi Steps wrapper styles */
.aionui-steps .arco-steps-item-process .arco-steps-item-icon {
  background-color: var(--aou-6-brand) !important;
  border-color: var(--aou-6-brand) !important;
}

.aionui-steps .arco-steps-item-finish .arco-steps-item-icon {
  background-color: #e8f3ff !important;
  border-color: #e8f3ff !important;
  border-radius: 50% !important;
}

.aionui-steps .arco-steps-item-finish .arco-steps-item-icon .arco-steps-icon {
  line-height: 28px !important;
}

<<<<<<< HEAD
=======
/* AionUi Modal wrapper styles */
.aionui-modal .arco-modal-content {
  background: var(--bg-1) !important;
  border-radius: 12px !important;
  padding: 0 !important;
}

.aionui-modal-header {
  display: flex;
  justify-content: space-between;
  align-items: center;
  padding: 20px 24px 16px;
}

.aionui-modal-title {
  font-size: 18px;
  font-weight: 500;
  color: var(--text-t-primary);
  margin: 0;
}

.aionui-modal-close-btn {
  width: 32px;
  height: 32px;
  display: flex;
  align-items: center;
  justify-content: center;
  border-radius: 8px;
  transition: background-color 0.2s;
  cursor: pointer;
  border: none;
  background: transparent;
  padding: 0;
}

.aionui-modal-close-btn:hover {
  background: var(--fill-2);
}

>>>>>>> bb60c104
/* Arco Message custom styles */
.arco-message {
  border: none !important;
  border-radius: 8px !important;
}

/* Light mode */
.arco-message-success {
  background: linear-gradient(270deg, #f9fff2 0%, #d2ffd9 100%) !important;
}

.arco-message-warning {
  background: linear-gradient(90deg, #fff3dc 0%, #fff8de 100%) !important;
}

.arco-message-info {
  background: linear-gradient(90deg, #e8f3ff 0%, #f8f8ff 49.52%) !important;
}

.arco-message-error {
  background: linear-gradient(90deg, #ffdddb 0%, #fff3f0 100%) !important;
}

/* Dark mode */
body[arco-theme='dark'] .arco-message-success {
  background: linear-gradient(270deg, rgba(249, 255, 242, 0.3) 0%, rgba(210, 255, 217, 0.3) 100%) !important;
}

body[arco-theme='dark'] .arco-message-warning {
  background: linear-gradient(90deg, rgba(255, 243, 220, 0.3) 0%, rgba(255, 248, 222, 0.3) 100%) !important;
}

body[arco-theme='dark'] .arco-message-info {
  background: linear-gradient(90deg, rgba(232, 243, 255, 0.3) 0%, rgba(248, 248, 255, 0.3) 49.52%) !important;
}

body[arco-theme='dark'] .arco-message-error {
  background: linear-gradient(90deg, rgba(255, 221, 219, 0.3) 0%, rgba(255, 243, 240, 0.3) 100%) !important;
}

/* Workspace tree selection styles - use text color instead of background */
.workspace-tree .arco-tree-node-selected .arco-tree-node-title {
  background-color: transparent !important;
}

/* Alert styles - content is now displayed below the Alert card, so these rules are no longer needed */
/* Alert 样式 - 内容现在显示在 Alert 卡片下方，因此不再需要这些规则 */<|MERGE_RESOLUTION|>--- conflicted
+++ resolved
@@ -46,86 +46,7 @@
   color: rgb(209, 213, 219) !important;
 }
 
-<<<<<<< HEAD
-/* Themed select wrapper */
-.aion-select .arco-select-view {
-  background-color: #fff !important;
-  color: var(--color-text-1) !important;
-}
 
-body[arco-theme='dark'] .aion-select .arco-select-view {
-  background-color: var(--color-bg-3) !important;
-  border-color: var(--color-border-3) !important;
-  color: var(--color-text-1) !important;
-}
-
-body[arco-theme='dark'] .aion-select .arco-select-view:hover,
-body[arco-theme='dark'] .aion-select .arco-select-view:focus-within {
-  border-color: var(--color-primary) !important;
-}
-
-body[arco-theme='dark'] .arco-select-dropdown {
-  background-color: var(--color-bg-2);
-  color: var(--color-text-1);
-  border-color: var(--color-border-3);
-}
-
-body[arco-theme='dark'] .arco-select-option.arco-select-option-hover {
-  background-color: rgba(255, 255, 255, 0.08);
-}
-
-/* Directory input shared style */
-.aion-dir-input {
-  background-color: #fff !important;
-  border: 1px solid var(--color-border-2) !important;
-  color: var(--color-text-1) !important;
-  box-shadow: none !important;
-}
-
-.aion-dir-input .arco-input-inner,
-.aion-dir-input input {
-  color: inherit;
-}
-
-body[arco-theme='dark'] .aion-dir-input {
-  background-color: var(--color-bg-3) !important;
-  border: 1px solid var(--color-border-3) !important;
-  color: var(--color-text-1) !important;
-  box-shadow: none !important;
-}
-
-/* Generic input helper */
-.aion-input {
-  background-color: #fff !important;
-  color: var(--color-text-1) !important;
-  box-shadow: none !important;
-}
-
-.aion-input .arco-input-inner,
-.aion-input input {
-  color: inherit;
-}
-
-body[arco-theme='dark'] .aion-input {
-  background-color: var(--color-bg-3) !important;
-  border-color: var(--color-border-3) !important;
-  color: var(--color-text-1) !important;
-  box-shadow: none !important;
-}
-
-/* Mobile settings select */
-.settings-mobile-select .arco-select-view {
-  border-color: var(--color-border-2) !important;
-  background-color: #fff !important;
-}
-
-body[arco-theme='dark'] .settings-mobile-select .arco-select-view {
-  border-color: var(--color-border-3) !important;
-  background-color: var(--color-bg-3) !important;
-}
-
-=======
->>>>>>> bb60c104
 /* AionUi Steps wrapper styles */
 .aionui-steps .arco-steps-item-process .arco-steps-item-icon {
   background-color: var(--aou-6-brand) !important;
@@ -142,8 +63,7 @@
   line-height: 28px !important;
 }
 
-<<<<<<< HEAD
-=======
+
 /* AionUi Modal wrapper styles */
 .aionui-modal .arco-modal-content {
   background: var(--bg-1) !important;
@@ -183,7 +103,6 @@
   background: var(--fill-2);
 }
 
->>>>>>> bb60c104
 /* Arco Message custom styles */
 .arco-message {
   border: none !important;
