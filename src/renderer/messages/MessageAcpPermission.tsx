/**
 * @license
 * Copyright 2025 AionUi (aionui.com)
 * SPDX-License-Identifier: Apache-2.0
 */

import type { IMessageAcpPermission } from '@/common/chatLib';
<<<<<<< HEAD
import { acpConversation, codexConversation } from '@/common/ipcBridge';
import { Radio, Typography } from '@arco-design/web-react';
=======
import { acpConversation } from '@/common/ipcBridge';
import { Button, Card, Radio, Typography } from '@arco-design/web-react';
>>>>>>> 51c0a5aa
import React, { useState } from 'react';
import { useTranslation } from 'react-i18next';

const { Text } = Typography;

interface MessageAcpPermissionProps {
  message: IMessageAcpPermission;
}

<<<<<<< HEAD
// 辅助函数：根据 kind 获取描述
const getKindDescription = (kind?: string): string => {
  switch (kind) {
    case 'allow_always':
      return 'Grant permission for all future requests';
    case 'allow_once':
      return 'Grant permission for this request only';
    case 'reject_once':
      return 'Deny this request';
    case 'reject_always':
      return 'Deny all future requests';
    default:
      return '';
  }
};

const MessageAcpPermission: React.FC<MessageAcpPermissionProps> = ({ message }) => {
  const { options = [], requestId, toolCall, agentType } = message.content || {};
=======
const MessageAcpPermission: React.FC<MessageAcpPermissionProps> = React.memo(({ message }) => {
  const { options = [], toolCall } = message.content || {};
  const { t } = useTranslation();
>>>>>>> 51c0a5aa

  // 基于实际数据生成显示信息
  const getToolInfo = () => {
    if (!toolCall) {
      return {
        title: 'Permission Request',
        description: 'The agent is requesting permission.',
        icon: '🔐',
      };
    }

    // 直接使用 toolCall 中的实际数据
    const displayTitle = toolCall.title || toolCall.rawInput?.description || 'Permission Request';

    // 简单的图标映射
    const kindIcons: Record<string, string> = {
      edit: '✏️',
      read: '📖',
      fetch: '🌐',
      execute: '⚡',
    };

    return {
      title: displayTitle,
      icon: kindIcons[toolCall.kind || 'execute'] || '⚡',
    };
  };
  const { title, icon } = getToolInfo();
  const [selected, setSelected] = useState<string | null>(null);
  const [isResponding, setIsResponding] = useState(false);
  const [hasResponded, setHasResponded] = useState(false);

  const handleConfirm = async () => {
    if (hasResponded || !selected) return;

    setIsResponding(true);
    try {
      const invokeData = {
        confirmKey: selected,
        msg_id: message.id,
        conversation_id: message.conversation_id,
        callId: toolCall?.toolCallId || message.id, // 使用 toolCallId 或 message.id 作为 fallback
      };

      // Choose the correct confirmMessage handler based on agentType
      const conversationHandler = agentType === 'codex' ? codexConversation : acpConversation;
      const result = await conversationHandler.confirmMessage.invoke(invokeData);

      if (result.success) {
        setHasResponded(true);
      } else {
        // Handle failure case - could add error display here
        console.error('Failed to confirm permission:', result);
      }
    } catch (error) {
      // Handle error case - could add error logging here
      console.error('Error confirming permission:', error);
    } finally {
      setIsResponding(false);
    }
  };

  if (!toolCall) {
    return null;
  }

  return (
    <Card className='mb-4' bordered={false} style={{ background: '#f8f9fa' }}>
      <div className='space-y-4'>
        {/* Header with icon and title */}
        <div className='flex items-center space-x-2'>
          <span className='text-2xl'>{icon}</span>
          <Text className='block'>{title}</Text>
        </div>
        {(toolCall.rawInput?.command || toolCall.title) && (
          <div>
            <Text className='text-xs text-gray-500 mb-1'>Command:</Text>
            <code className='text-xs bg-gray-100 p-2 rounded block text-gray-800 break-all'>{toolCall.rawInput?.command || toolCall.title}</code>
          </div>
        )}
        {!hasResponded && (
          <>
            <div className='mt-10px'>Choose an action:</div>
            <Radio.Group direction='vertical' size='mini' value={selected} onChange={setSelected}>
              {options && options.length > 0 ? (
                options.map((option, index) => {
                  const optionName = option?.name || `Option ${index + 1}`;
                  const optionId = option?.optionId || `option_${index}`;
                  return (
                    <Radio key={optionId} value={optionId}>
                      {optionName}
                    </Radio>
                  );
                })
              ) : (
                <Text type='secondary'>No options available</Text>
              )}
            </Radio.Group>
            <div className='flex justify-start pl-20px'>
              <Button type='primary' size='mini' disabled={!selected || isResponding} onClick={handleConfirm}>
                {isResponding ? 'Processing...' : t('messages.confirm', { defaultValue: 'Confirm' })}
              </Button>
            </div>
          </>
        )}

        {hasResponded && (
          <div className='mt-10px p-2 bg-green-50 border border-green-200 rounded-md'>
            <Text className='text-sm text-green-700'>✓ Response sent successfully</Text>
          </div>
        )}
      </div>
    </Card>
  );
});

export default MessageAcpPermission;<|MERGE_RESOLUTION|>--- conflicted
+++ resolved
@@ -5,13 +5,8 @@
  */
 
 import type { IMessageAcpPermission } from '@/common/chatLib';
-<<<<<<< HEAD
 import { acpConversation, codexConversation } from '@/common/ipcBridge';
-import { Radio, Typography } from '@arco-design/web-react';
-=======
-import { acpConversation } from '@/common/ipcBridge';
 import { Button, Card, Radio, Typography } from '@arco-design/web-react';
->>>>>>> 51c0a5aa
 import React, { useState } from 'react';
 import { useTranslation } from 'react-i18next';
 
@@ -21,30 +16,9 @@
   message: IMessageAcpPermission;
 }
 
-<<<<<<< HEAD
-// 辅助函数：根据 kind 获取描述
-const getKindDescription = (kind?: string): string => {
-  switch (kind) {
-    case 'allow_always':
-      return 'Grant permission for all future requests';
-    case 'allow_once':
-      return 'Grant permission for this request only';
-    case 'reject_once':
-      return 'Deny this request';
-    case 'reject_always':
-      return 'Deny all future requests';
-    default:
-      return '';
-  }
-};
-
-const MessageAcpPermission: React.FC<MessageAcpPermissionProps> = ({ message }) => {
-  const { options = [], requestId, toolCall, agentType } = message.content || {};
-=======
 const MessageAcpPermission: React.FC<MessageAcpPermissionProps> = React.memo(({ message }) => {
-  const { options = [], toolCall } = message.content || {};
+  const { options = [], toolCall, agentType } = message.content || {};
   const { t } = useTranslation();
->>>>>>> 51c0a5aa
 
   // 基于实际数据生成显示信息
   const getToolInfo = () => {
