--- conflicted
+++ resolved
@@ -19,11 +19,7 @@
 import React, { useMemo, useState } from 'react';
 import ReactDOM from 'react-dom';
 import { useTranslation } from 'react-i18next';
-<<<<<<< HEAD
 import { useTheme as useThemeCtx } from '@/renderer/themes/provider';
-=======
-import LocalImageView from './LocalImageView';
->>>>>>> 0da9b093
 
 const formatCode = (code: string) => {
   const content = String(code).replace(/\n$/, '');
@@ -58,11 +54,7 @@
   // 订阅主题上下文，确保主题变更时代码高亮重新渲染
   const { themeId, mode } = useThemeCtx();
   return useMemo(() => {
-<<<<<<< HEAD
     const { children, className, ...rest } = props;
-=======
-    const { children, className, node: _node, hiddenCodeCopyButton: _hiddenCodeCopyButton, ...rest } = props;
->>>>>>> 0da9b093
     const match = /language-(\w+)/.exec(className || '');
     const language = match?.[1] || 'text';
     // load theme code highlight tokens
@@ -276,13 +268,8 @@
           remarkPlugins={[remarkGfm, remarkMath, remarkBreaks]}
           rehypePlugins={[rehypeKatex]}
           components={{
-<<<<<<< HEAD
             code: (props: CodeBlockProps) => CodeBlock({ ...props, codeStyle, hiddenCodeCopyButton }),
             a: ({ ...props }) => (
-=======
-            code: (props: any) => CodeBlock({ ...props, codeStyle, hiddenCodeCopyButton }),
-            a: ({ node: _node, ...props }) => (
->>>>>>> 0da9b093
               <a
                 {...props}
                 target='_blank'
@@ -299,11 +286,7 @@
                 }}
               />
             ),
-<<<<<<< HEAD
             table: ({ ...props }) => (
-=======
-            table: ({ node: _node, ...props }) => (
->>>>>>> 0da9b093
               <div style={{ overflowX: 'auto', maxWidth: 'calc(100vw - 32px)' }}>
                 <table
                   {...props}
@@ -316,11 +299,7 @@
                 />
               </div>
             ),
-<<<<<<< HEAD
             td: ({ ...props }) => (
-=======
-            td: ({ node: _node, ...props }) => (
->>>>>>> 0da9b093
               <td
                 {...props}
                 style={{
