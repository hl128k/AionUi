--- conflicted
+++ resolved
@@ -1,33 +1,19 @@
 import { useThemeContext } from '@/renderer/context/ThemeContext';
-<<<<<<< HEAD
-import AionSelect from '@/renderer/components/base/AionSelect';
-=======
 import { Select } from '@arco-design/web-react';
->>>>>>> bb60c104
 import React from 'react';
 import { useTranslation } from 'react-i18next';
 
-const ThemeSwitcher: React.FC = () => {
+export const ThemeSwitcher = () => {
+  const { theme, setTheme } = useThemeContext();
   const { t } = useTranslation();
-  const { theme, setTheme } = useThemeContext();
-  // colorScheme 接口已保留，等待设计师提供配色方案后可快速添加
 
   return (
     <div className='flex items-center gap-8px'>
       {/* Light/Dark mode selector 明暗模式选择器 */}
-<<<<<<< HEAD
-      <AionSelect className='w-160px' value={theme} onChange={setTheme}>
-        <AionSelect.Option value='light'>{t('settings.lightMode')}</AionSelect.Option>
-        <AionSelect.Option value='dark'>{t('settings.darkMode')}</AionSelect.Option>
-      </AionSelect>
-=======
       <Select value={theme} onChange={setTheme} style={{ width: 100 }} size='small'>
         <Select.Option value='light'>{t('settings.lightMode')}</Select.Option>
         <Select.Option value='dark'>{t('settings.darkMode')}</Select.Option>
       </Select>
->>>>>>> bb60c104
     </div>
   );
-};
-
-export default ThemeSwitcher;+};