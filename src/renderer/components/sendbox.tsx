--- conflicted
+++ resolved
@@ -88,22 +88,11 @@
 
   const stopHandler = async () => {
     if (!onStop) return;
-<<<<<<< HEAD
-    onStop()
-      .then(() => {
-        setIsLoading(false);
-      })
-      .catch((error) => {
-        console.error('Failed to stop operation:', error);
-        setIsLoading(false);
-      });
-=======
     try {
       await onStop();
     } finally {
       setIsLoading(false);
     }
->>>>>>> 14554c3f
   };
 
   return (
