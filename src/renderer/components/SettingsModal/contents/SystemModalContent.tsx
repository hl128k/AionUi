/**
 * @license
 * Copyright 2025 AionUi (aionui.com)
 * SPDX-License-Identifier: Apache-2.0
 */

import { ipcBridge } from '@/common';
import FontSizeControl from '@/renderer/components/FontSizeControl';
import LanguageSwitcher from '@/renderer/components/LanguageSwitcher';
import { ThemeSwitcher } from '@/renderer/components/ThemeSwitcher';
import CssThemeSettings from '@/renderer/components/CssThemeSettings';
import { iconColors } from '@/renderer/theme/colors';
import { Alert, Button, Divider, Form, Modal, Tooltip } from '@arco-design/web-react';
import { FolderOpen, Down, Up } from '@icon-park/react';
import React, { useEffect, useState } from 'react';
import { useTranslation } from 'react-i18next';
import useSWR from 'swr';
import AionScrollArea from '@/renderer/components/base/AionScrollArea';
import AionCollapse from '@/renderer/components/base/AionCollapse';
import classNames from 'classnames';
import { useSettingsViewMode } from '../settingsViewContext';

/**
 * 目录选择输入组件 / Directory selection input component
 * 用于选择和显示系统目录路径 / Used for selecting and displaying system directory paths
 */
const DirInputItem: React.FC<{
  /** 标签文本 / Label text */
  label: string;
  /** 表单字段名 / Form field name */
  field: string;
}> = ({ label, field }) => {
  const { t } = useTranslation();
  return (
    <Form.Item label={label} field={field}>
      {(value, form) => {
        const currentValue = form.getFieldValue(field) || '';

        const handlePick = () => {
          ipcBridge.dialog.showOpen
            .invoke({
              defaultPath: currentValue,
              properties: ['openDirectory', 'createDirectory'],
            })
            .then((data) => {
              if (data?.[0]) {
                form.setFieldValue(field, data[0]);
              }
            })
            .catch((error) => {
              console.error('Failed to open directory dialog:', error);
            });
        };

        return (
          <div className='aion-dir-input h-[32px] flex items-center rounded-8px border border-solid border-transparent pl-14px bg-[var(--fill-0)]'>
            <Tooltip content={currentValue || t('settings.dirNotConfigured')} position='top'>
              <div className='flex-1 min-w-0 text-13px text-t-primary truncate '>{currentValue || t('settings.dirNotConfigured')}</div>
            </Tooltip>
            <Button
              type='text'
              style={{ borderLeft: '1px solid var(--color-border-2)', borderRadius: '0 8px 8px 0' }}
              icon={<FolderOpen theme='outline' size='18' fill={iconColors.primary} />}
              onClick={(e) => {
                e.stopPropagation();
                handlePick();
              }}
            />
          </div>
        );
      }}
    </Form.Item>
  );
};

/**
 * 偏好设置行组件 / Preference row component
 * 用于显示标签和对应的控件，统一的水平布局 / Used for displaying labels and corresponding controls in a unified horizontal layout
 */
const PreferenceRow: React.FC<{
  /** 标签文本 / Label text */
  label: string;
  /** 控件元素 / Control element */
  children: React.ReactNode;
}> = ({ label, children }) => (
  <div className='flex items-center justify-between gap-24px py-12px'>
    <div className='text-14px text-2'>{label}</div>
    <div className='flex-1 flex justify-end'>{children}</div>
  </div>
);

/**
 * 系统设置内容组件 / System settings content component
 *
 * 提供系统级配置选项，包括语言、主题、字体大小、目录配置和自定义CSS
 * Provides system-level configuration options including language, theme, font size, directory config and custom CSS
 *
 * @features
 * - 偏好设置：语言、主题、字体大小 / Preferences: language, theme, font size
 * - 高级设置：缓存目录、工作目录配置 / Advanced: cache directory, work directory configuration
 * - 自定义CSS编辑器，支持实时预览 / Custom CSS editor with live preview
 * - 配置变更自动保存 / Auto-save on configuration changes
 */
interface SystemModalContentProps {
  /** 关闭设置弹窗 / Close settings modal */
  onRequestClose?: () => void;
}

const SystemModalContent: React.FC<SystemModalContentProps> = ({ onRequestClose }) => {
  const { t } = useTranslation();
  const [form] = Form.useForm();
  const [loading, setLoading] = useState(false);
  const [modal, modalContextHolder] = Modal.useModal();
  const [error, setError] = useState<string | null>(null);
  const viewMode = useSettingsViewMode();
  const isPageMode = viewMode === 'page';

  // Get system directory info
  const { data: systemInfo } = useSWR('system.dir.info', () => ipcBridge.application.systemInfo.invoke());

  // Initialize form data
  useEffect(() => {
    if (systemInfo) {
      form.setFieldValue('cacheDir', systemInfo.cacheDir);
      form.setFieldValue('workDir', systemInfo.workDir);
    }
  }, [systemInfo, form]);

  // 渲染折叠面板的展开/收起图标 / Render expand/collapse icon for collapse panel
  const renderExpandIcon = (active: boolean) => (active ? <Up theme='outline' size='16' fill={iconColors.secondary} /> : <Down theme='outline' size='16' fill={iconColors.secondary} />);

  // 偏好设置项配置 / Preference items configuration
  const preferenceItems = [
    { key: 'language', label: t('settings.language'), component: <LanguageSwitcher /> },
    { key: 'theme', label: t('settings.theme'), component: <ThemeSwitcher /> },
    { key: 'fontSize', label: t('settings.fontSize'), component: <FontSizeControl /> },
  ];

  // 目录配置保存确认 / Directory configuration save confirmation
  const saveDirConfigValidate = (_values: { cacheDir: string; workDir: string }): Promise<unknown> => {
    return new Promise((resolve, reject) => {
      modal.confirm({
        title: t('settings.updateConfirm'),
        content: t('settings.restartConfirm'),
        onOk: resolve,
        onCancel: reject,
      });
    });
  };

  /**
   * 保存目录配置 / Save directory configuration
   * 如果目录发生变更，会提示用户确认并重启应用
   * If directories are changed, will prompt user for confirmation and restart the app
   */
  const onSubmit = async () => {
    let shouldClose = false;
    try {
      const values = await form.validate();
      const { cacheDir, workDir } = values;
      setLoading(true);
      setError(null);

      // 检查目录是否被修改 / Check if directories are modified
      const needsRestart = cacheDir !== systemInfo?.cacheDir || workDir !== systemInfo?.workDir;

      if (needsRestart) {
        try {
          await saveDirConfigValidate(values);
          const result = await ipcBridge.application.updateSystemInfo.invoke({ cacheDir, workDir });
          if (result.success) {
            await ipcBridge.application.restart.invoke();
            shouldClose = true;
          } else {
            setError(result.msg || 'Failed to update system info');
          }
        } catch (caughtError: unknown) {
          if (caughtError) {
            setError(caughtError instanceof Error ? caughtError.message : String(caughtError));
          }
        }
      } else {
        shouldClose = true;
      }
    } catch (error: unknown) {
      setError(error instanceof Error ? error.message : 'Failed to save');
    } finally {
      setLoading(false);
      if (shouldClose) {
        onRequestClose?.();
      }
    }
  };

  // 重置表单到初始值 / Reset form to initial values
  const onReset = () => {
    if (systemInfo) {
      form.setFieldValue('cacheDir', systemInfo.cacheDir);
      form.setFieldValue('workDir', systemInfo.workDir);
    }
    setError(null);
  };

  const handleCancel = () => {
    onReset();
    onRequestClose?.();
  };

  return (
    <div className='flex flex-col h-full w-full'>
      {modalContextHolder}

      {/* 内容区域 / Content Area */}
<<<<<<< HEAD
      <AionScrollArea className='flex-1 min-h-0 pb-16px'>
=======
      <AionScrollArea className='flex-1 min-h-0 pb-16px' disableOverflow={isPageMode}>
>>>>>>> 728da22f
        <div className='space-y-16px'>
          {/* 偏好设置与高级设置合并展示 / Combined preferences and advanced settings */}
          <div className='px-[12px] md:px-[32px] py-16px bg-2 rd-16px space-y-12px'>
            <div className='w-full flex flex-col divide-y divide-border-2'>
              {preferenceItems.map((item) => (
                <PreferenceRow key={item.key} label={item.label}>
                  {item.component}
                </PreferenceRow>
              ))}
            </div>
            <Divider className='my-0 border-border-2' />
            {/* <AionCollapse className='!p-[0px]' bordered={false} defaultActiveKey={['advanced']} expandIcon={renderExpandIcon} expandIconPosition='right'>
              <AionCollapse.Item name='advanced' header={<span className='text-14px text-2'>{t('settings.advancedSettings')}</span>} className='bg-transparent' contentStyle={{ padding: '12px 0 0' }}>
                
              </AionCollapse.Item>
            </AionCollapse> */}
            <Form form={form} layout='vertical' className='space-y-16px'>
              <DirInputItem label={t('settings.cacheDir')} field='cacheDir' />
              <DirInputItem label={t('settings.workDir')} field='workDir' />
              {error && <Alert className='mt-16px' type='error' content={typeof error === 'string' ? error : JSON.stringify(error)} />}
            </Form>
          </div>

          {/* CSS 主题设置 / CSS Theme Settings - Collapsible */}
          <AionCollapse bordered={false} defaultActiveKey={['css']} expandIcon={renderExpandIcon} expandIconPosition='right'>
            <AionCollapse.Item name='css' header={<span className='text-14px text-2'>{t('settings.cssSettings')}</span>} className='bg-transparent' contentStyle={{ padding: '12px 0 0' }}>
              <CssThemeSettings />
            </AionCollapse.Item>
          </AionCollapse>
        </div>
      </AionScrollArea>

      {/* 底部操作栏 / Footer with action buttons */}
      <div className={classNames('flex-shrink-0 flex gap-10px border-t border-border-2 px-24px pt-10px', isPageMode ? 'border-none px-0 pt-10px flex-col md:flex-row md:justify-end' : 'justify-end')}>
        <Button className={classNames('rd-100px', isPageMode && 'w-full md:w-auto')} onClick={handleCancel}>
          {t('common.cancel')}
        </Button>
        <Button type='primary' loading={loading} onClick={onSubmit} className={classNames('rd-100px', isPageMode && 'w-full md:w-auto')}>
          {t('common.save')}
        </Button>
      </div>
    </div>
  );
};

export default SystemModalContent;<|MERGE_RESOLUTION|>--- conflicted
+++ resolved
@@ -211,11 +211,7 @@
       {modalContextHolder}
 
       {/* 内容区域 / Content Area */}
-<<<<<<< HEAD
-      <AionScrollArea className='flex-1 min-h-0 pb-16px'>
-=======
       <AionScrollArea className='flex-1 min-h-0 pb-16px' disableOverflow={isPageMode}>
->>>>>>> 728da22f
         <div className='space-y-16px'>
           {/* 偏好设置与高级设置合并展示 / Combined preferences and advanced settings */}
           <div className='px-[12px] md:px-[32px] py-16px bg-2 rd-16px space-y-12px'>
