--- conflicted
+++ resolved
@@ -213,7 +213,6 @@
     "system": "系統設定",
     "theme": "主題",
     "tools": "工具配置",
-<<<<<<< HEAD
     "mcp": "MCP 集成",
     "mcpSettings": "MCP 工具配置",
     "mcpImportFromJSON": "從 JSON 導入",
@@ -222,8 +221,6 @@
     "imageGenerationModel": "圖像模型",
     "imageGenerationGuide": "圖像模型配置指南",
     "noAvailable": "暫無可用圖像模型，請先配置。",
-=======
->>>>>>> ccdc1a3a
     "noConfiguredModels": "暫無已配置的模型",
     "needHelpConfigGuide": "需要幫助？查看詳細的",
     "configGuide": "配置指南",
