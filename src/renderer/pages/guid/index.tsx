/**
 * @license
 * Copyright 2025 AionUi (aionui.com)
 * SPDX-License-Identifier: Apache-2.0
 */

import { ipcBridge } from '@/common';
import type { AcpBackend } from '@/common/acpTypes';
import type { IProvider, TProviderWithModel } from '@/common/storage';
import { ConfigStorage } from '@/common/storage';
import { uuid } from '@/common/utils';
import ClaudeLogo from '@/renderer/assets/logos/claude.svg';
import GeminiLogo from '@/renderer/assets/logos/gemini.svg';
import QwenLogo from '@/renderer/assets/logos/qwen.svg';
<<<<<<< HEAD
import CodexLogo from '@/renderer/assets/logos/codex.svg';
=======
import IflowLogo from '@/renderer/assets/logos/iflow.svg';
>>>>>>> 51c0a5aa
import { geminiModeList } from '@/renderer/hooks/useModeModeList';
import { hasSpecificModelCapability } from '@/renderer/utils/modelCapabilities';
import { allSupportedExts, type FileMetadata, getCleanFileNames } from '@/renderer/services/FileService';
import { formatFilesForMessage } from '@/renderer/hooks/useSendBoxFiles';
import { usePasteService } from '@/renderer/hooks/usePasteService';
import { useDragUpload } from '@/renderer/hooks/useDragUpload';
import { useCompositionInput } from '@/renderer/hooks/useCompositionInput';
import { Button, ConfigProvider, Dropdown, Input, Menu, Radio, Space, Tooltip } from '@arco-design/web-react';
import { ArrowUp, Plus } from '@icon-park/react';
import React, { useCallback, useEffect, useMemo, useRef, useState } from 'react';
import { useTranslation } from 'react-i18next';
import { useNavigate } from 'react-router-dom';
import useSWR from 'swr';
import styles from './index.module.css';

/**
 * 缓存Provider的可用模型列表，避免重复计算
 */
const availableModelsCache = new Map<string, string[]>();

/**
 * 获取提供商下所有可用的主力模型（带缓存）
 * @param provider - 提供商配置
 * @returns 可用的主力模型名称数组
 */
const getAvailableModels = (provider: IProvider): string[] => {
  // 生成缓存键，包含模型列表以检测变化
  const cacheKey = `${provider.id}-${(provider.model || []).join(',')}`;

  // 检查缓存
  if (availableModelsCache.has(cacheKey)) {
    return availableModelsCache.get(cacheKey)!;
  }

  // 计算可用模型
  const result: string[] = [];
  for (const modelName of provider.model || []) {
    const functionCalling = hasSpecificModelCapability(provider, modelName, 'function_calling');
    const excluded = hasSpecificModelCapability(provider, modelName, 'excludeFromPrimary');

    if ((functionCalling === true || functionCalling === undefined) && excluded !== true) {
      result.push(modelName);
    }
  }

  // 缓存结果
  availableModelsCache.set(cacheKey, result);
  return result;
};

/**
 * 检查提供商是否有可用的主力对话模型（高效版本）
 * @param provider - 提供商配置
 * @returns true 表示提供商有可用模型，false 表示无可用模型
 */
const hasAvailableModels = (provider: IProvider): boolean => {
  // 直接使用缓存的结果，避免重复计算
  const availableModels = getAvailableModels(provider);
  return availableModels.length > 0;
};

const useModelList = () => {
  const geminiConfig = useSWR('gemini.config', () => {
    return ConfigStorage.get('gemini.config');
  });
  const { data: isGoogleAuth } = useSWR('google.auth.status' + geminiConfig.data?.proxy, () => {
    return ipcBridge.googleAuth.status.invoke({ proxy: geminiConfig.data?.proxy }).then((data) => {
      return data.success;
    });
  });
  const { data: modelConfig } = useSWR('model.config.welcome', () => {
    return ipcBridge.mode.getModelConfig.invoke().then((data) => {
      return (data || []).filter((platform) => !!platform.model.length);
    });
  });

  const modelList = useMemo(() => {
    let allProviders: IProvider[] = [];

    if (isGoogleAuth) {
      const geminiProvider: IProvider = {
        id: uuid(),
        name: 'Gemini Google Auth',
        platform: 'gemini-with-google-auth',
        baseUrl: '',
        apiKey: '',
        model: geminiModeList.map((v) => v.value),
        capabilities: [{ type: 'text' }, { type: 'vision' }, { type: 'function_calling' }],
      };
      allProviders = [geminiProvider, ...(modelConfig || [])];
    } else {
      allProviders = modelConfig || [];
    }

    // 过滤出有可用主力模型的提供商
    return allProviders.filter(hasAvailableModels);
  }, [isGoogleAuth, modelConfig]);

  return { modelList, isGoogleAuth };
};

const Guid: React.FC = () => {
  const { t } = useTranslation();
  const guidContainerRef = useRef<HTMLDivElement>(null);
  const [input, setInput] = useState('');
  const [loading, setLoading] = useState(false);
  const [files, setFiles] = useState<string[]>([]);
  const [dir, setDir] = useState<string>('');
  const [currentModel, _setCurrentModel] = useState<TProviderWithModel>();
  // 支持在初始化页展示 Codex（MCP）选项，先做 UI 占位
  const [selectedAgent, setSelectedAgent] = useState<AcpBackend | 'codex' | null>('gemini');
  const [availableAgents, setAvailableAgents] = useState<Array<{ backend: AcpBackend | 'codex'; name: string; cliPath?: string }>>();
  const setCurrentModel = async (modelInfo: TProviderWithModel) => {
    await ConfigStorage.set('gemini.defaultModel', modelInfo.useModel);
    _setCurrentModel(modelInfo);
  };
  const navigate = useNavigate();

  // 粘贴功能集成
  const componentId = 'guid-textarea';

  // 处理粘贴的文件
  const handleFilesAdded = useCallback((pastedFiles: FileMetadata[]) => {
    // 直接使用文件路径（现在总是有效的）
    const filePaths = pastedFiles.map((file) => file.path);

    setFiles((prevFiles) => [...prevFiles, ...filePaths]);
    setDir(''); // 清除文件夹选择
  }, []);

  // 使用拖拽 hook
  const { isFileDragging, dragHandlers } = useDragUpload({
    supportedExts: allSupportedExts,
    onFilesAdded: handleFilesAdded,
  });

  // 使用共享的PasteService集成
  const { handleFocus } = usePasteService({
    componentId,
    supportedExts: allSupportedExts,
    onFilesAdded: handleFilesAdded,
  });

  // 获取可用的 ACP agents - 基于全局标记位
  const { data: availableAgentsData } = useSWR('acp.agents.available', async () => {
    const result = await ipcBridge.acpConversation.getAvailableAgents.invoke();
    if (result.success) {
      // 过滤掉检测到的gemini命令，只保留内置Gemini
      return result.data.filter((agent) => !(agent.backend === 'gemini' && agent.cliPath));
    }
    return [];
  });

  // 更新本地状态
  useEffect(() => {
    if (availableAgentsData) {
      // 追加 Codex 入口（acp 检测结果不包含 codex，这里固定添加）
      const enhanced = [...availableAgentsData, { backend: 'codex' as const, name: 'Codex' }];
      setAvailableAgents(enhanced);
    }
  }, [availableAgentsData]);

  const handleSend = async () => {
    // 默认情况使用 Gemini（参考 main 分支的纯粹逻辑）
    if (!selectedAgent || selectedAgent === 'gemini') {
      if (!currentModel) return;
      try {
        const conversation = await ipcBridge.conversation.create.invoke({
          type: 'gemini',
          name: input,
          model: currentModel,
          extra: {
            defaultFiles: files,
            workspace: dir,
            webSearchEngine: isGoogleAuth ? 'google' : 'default',
          },
        });

        await ipcBridge.geminiConversation.sendMessage.invoke({
          input: files.length > 0 ? formatFilesForMessage(files) + ' ' + input : input,
          conversation_id: conversation.id,
          msg_id: uuid(),
        });
        navigate(`/conversation/${conversation.id}`);
      } catch (error: any) {
        console.error('Failed to create or send Gemini message:', error);
        alert(`Failed to create Gemini conversation: ${error.message || error}`);
        throw error; // Re-throw to prevent input clearing
      }
      return;
    } else if (selectedAgent === 'codex') {
      // 创建 Codex 会话并保存初始消息，由对话页负责发送
      try {
        const conversation = await ipcBridge.conversation.create.invoke({
          type: 'codex',
          name: input,
          model: currentModel!, // not used by codex, but required by type
          extra: {
            defaultFiles: files,
            workspace: dir,
          },
        });

        if (!conversation || !conversation.id) {
          alert('Failed to create Codex conversation. Please ensure the Codex CLI is installed and accessible in PATH.');
          return;
        }
        // 交给对话页发送，避免事件丢失
        const initialMessage = {
          input,
          files: files.length > 0 ? files : undefined,
        };
        sessionStorage.setItem(`codex_initial_message_${conversation.id}`, JSON.stringify(initialMessage));
        navigate(`/conversation/${conversation.id}`);
      } catch (error: any) {
        console.error('Failed to create or send Codex message:', error);
        alert(`Failed to create Codex conversation: ${error.message || error}`);
        throw error;
      }
      return;
    } else {
      // ACP conversation type
      const agentInfo = availableAgents?.find((a) => a.backend === selectedAgent);
      if (!agentInfo) {
        alert(`${selectedAgent} CLI not found or not configured. Please ensure it's installed and accessible.`);
        return;
      }

      // 如果没有工作目录，使用默认目录（参考 AcpSetup 逻辑）
      const workingDir = dir;

      try {
        const conversation = await ipcBridge.conversation.create.invoke({
          type: 'acp',
          name: input,
          model: currentModel!, // ACP needs a model too
          extra: {
            defaultFiles: files,
            workspace: workingDir,
            backend: selectedAgent,
            cliPath: agentInfo.cliPath,
          },
        });

        if (!conversation || !conversation.id) {
          alert('Failed to create ACP conversation. Please check your ACP configuration and ensure the CLI is installed.');
          return;
        }

        // For ACP, we need to wait for the connection to be ready before sending the message
        // Store the initial message and let the conversation page handle it when ready
        const initialMessage = {
          input,
          files: files.length > 0 ? files : undefined,
        };

        // Store initial message in sessionStorage to be picked up by the conversation page
        sessionStorage.setItem(`acp_initial_message_${conversation.id}`, JSON.stringify(initialMessage));

        navigate(`/conversation/${conversation.id}`);
      } catch (error: any) {
        console.error('Failed to create ACP conversation:', error);

        // Check if it's an authentication error
        if (error?.message?.includes('[ACP-AUTH-')) {
          console.error('ACP认证错误详情:', error.message);
          const confirmed = window.confirm(`ACP ${selectedAgent} 认证失败：\n\n${error.message}\n\n是否现在前往设置页面配置？`);
          if (confirmed) {
            navigate('/settings/model');
          }
        } else {
          alert(`Failed to create ${selectedAgent} ACP conversation. Please check your ACP configuration and ensure the CLI is installed.`);
        }
        throw error; // Re-throw to prevent input clearing
      }
    }
  };
  const sendMessageHandler = () => {
    setLoading(true);
    handleSend()
      .then(() => {
        // Only clear input on successful send
        setInput('');
      })
      .catch((error) => {
        console.error('Failed to send message:', error);
        // Keep the input content when there's an error
      })
      .finally(() => {
        setLoading(false);
      });
  };
  // 使用共享的输入法合成处理
  const { compositionHandlers, createKeyDownHandler } = useCompositionInput();
  const { modelList, isGoogleAuth } = useModelList();
  const setDefaultModel = async () => {
    const useModel = await ConfigStorage.get('gemini.defaultModel');
    const defaultModel = modelList.find((m) => m.model.includes(useModel)) || modelList[0];
    if (!defaultModel) return;
    _setCurrentModel({
      ...defaultModel,
      useModel: defaultModel.model.find((m) => m == useModel) || defaultModel.model[0],
    });
  };
  useEffect(() => {
    setDefaultModel();
  }, [modelList]);
  return (
    <ConfigProvider getPopupContainer={() => guidContainerRef.current || document.body}>
      <div ref={guidContainerRef} className='h-full flex-center flex-col px-100px' style={{ position: 'relative' }}>
        <p className='text-2xl font-semibold text-gray-900 mb-8'>{t('conversation.welcome.title')}</p>
        <div
          className={`bg-white b-solid border rd-20px focus-within:shadow-[0px_2px_20px_rgba(77,60,234,0.1)] transition-all duration-200 overflow-hidden p-16px ${isFileDragging ? 'bg-blue-50 border-blue-300 border-dashed' : 'border-#E5E6EB'}`}
          style={{
            width: 'clamp(400px, calc(100% - 80px), 720px)',
            margin: '0 auto',
          }}
          {...dragHandlers}
        >
          <Input.TextArea rows={4} placeholder={t('conversation.welcome.placeholder')} className='text-16px focus:b-none rounded-xl !bg-white !b-none !resize-none !p-0' value={input} onChange={(v) => setInput(v)} onFocus={handleFocus} {...compositionHandlers} onKeyDown={createKeyDownHandler(sendMessageHandler)}></Input.TextArea>
          <div className='flex items-center justify-between '>
            <div className='flex items-center gap-10px'>
              <Dropdown
                trigger='hover'
                droplist={
                  <Menu
                    onClickMenuItem={(key) => {
                      const isFile = key === 'file';
                      ipcBridge.dialog.showOpen
                        .invoke({
                          properties: isFile ? ['openFile', 'multiSelections'] : ['openDirectory'],
                        })
                        .then((files) => {
                          if (isFile) {
                            if (files && files.length > 0) {
                              setFiles((prev) => [...prev, ...files]);
                            }
                            setDir('');
                          } else {
                            setFiles([]);
                            setDir(files?.[0] || '');
                          }
                        });
                    }}
                  >
                    <Menu.Item key='file'>{t('conversation.welcome.uploadFile')}</Menu.Item>
                    <Menu.Item key='dir'>{t('conversation.welcome.linkFolder')}</Menu.Item>
                  </Menu>
                }
              >
                <span className='flex items-center gap-4px cursor-pointer lh-[1]'>
                  <Button type='secondary' shape='circle' icon={<Plus theme='outline' size='14' strokeWidth={2} fill='#333' />}></Button>
                  {files.length > 0 && (
                    <Tooltip className={'!max-w-max'} content={<span className='whitespace-break-spaces'>{getCleanFileNames(files).join('\n')}</span>}>
                      <span>File({files.length})</span>
                    </Tooltip>
                  )}
                  {!!dir && (
                    <Tooltip className={'!max-w-max'} content={<span className='whitespace-break-spaces'>{dir}</span>}>
                      <span>Folder(1)</span>
                    </Tooltip>
                  )}
                </span>
              </Dropdown>

              {selectedAgent === 'gemini' && (
                <Dropdown
                  trigger='hover'
                  droplist={
                    <Menu selectedKeys={currentModel ? [currentModel.id + currentModel.useModel] : []}>
                      {(modelList || []).map((provider) => {
                        const availableModels = getAvailableModels(provider);
                        return (
                          <Menu.ItemGroup title={provider.name} key={provider.id}>
                            {availableModels.map((modelName) => (
                              <Menu.Item
                                key={provider.id + modelName}
                                className={currentModel?.id + currentModel?.useModel === provider.id + modelName ? '!bg-#f2f3f5' : ''}
                                onClick={() => {
                                  setCurrentModel({ ...provider, useModel: modelName });
                                }}
                              >
                                {modelName}
                              </Menu.Item>
                            ))}
                          </Menu.ItemGroup>
                        );
                      })}
                    </Menu>
                  }
                >
                  <Button shape='round'>{currentModel ? currentModel.useModel : 'Select Model'}</Button>
                </Dropdown>
              )}
            </div>
            <Button shape='circle' type='primary' loading={loading} disabled={(!selectedAgent || selectedAgent === 'gemini') && !currentModel} icon={<ArrowUp theme='outline' size='14' fill='white' strokeWidth={2} />} onClick={handleSend} />
          </div>
        </div>

        {/* ACP Agents 选择区域 */}
        {availableAgents && availableAgents.length > 0 && (
          <Space direction='horizontal' className={styles.roundedSpace} style={{ marginTop: 16, width: '100%', justifyContent: 'center' }}>
            <Radio.Group
              type='button'
              className={styles.roundedRadioGroup}
              value={selectedAgent}
              onChange={(value) => {
                setSelectedAgent(value as AcpBackend | 'codex');
              }}
              options={availableAgents.map((agent) => ({
                label: (
                  <div className='flex items-center gap-2'>
<<<<<<< HEAD
                    <img src={agent.backend === 'claude' ? ClaudeLogo : agent.backend === 'gemini' ? GeminiLogo : agent.backend === 'qwen' ? QwenLogo : agent.backend === 'codex' ? CodexLogo : ''} alt={`${agent.backend} logo`} width={16} height={16} style={{ objectFit: 'contain' }} />
=======
                    <img src={agent.backend === 'claude' ? ClaudeLogo : agent.backend === 'gemini' ? GeminiLogo : agent.backend === 'qwen' ? QwenLogo : agent.backend === 'iflow' ? IflowLogo : ''} alt={`${agent.backend} logo`} width={16} height={16} style={{ objectFit: 'contain' }} />
>>>>>>> 51c0a5aa
                    <span className='font-medium'>{agent.name}</span>
                  </div>
                ),
                value: agent.backend,
              }))}
            />
          </Space>
        )}
      </div>
    </ConfigProvider>
  );
};

export default Guid;<|MERGE_RESOLUTION|>--- conflicted
+++ resolved
@@ -12,11 +12,8 @@
 import ClaudeLogo from '@/renderer/assets/logos/claude.svg';
 import GeminiLogo from '@/renderer/assets/logos/gemini.svg';
 import QwenLogo from '@/renderer/assets/logos/qwen.svg';
-<<<<<<< HEAD
 import CodexLogo from '@/renderer/assets/logos/codex.svg';
-=======
 import IflowLogo from '@/renderer/assets/logos/iflow.svg';
->>>>>>> 51c0a5aa
 import { geminiModeList } from '@/renderer/hooks/useModeModeList';
 import { hasSpecificModelCapability } from '@/renderer/utils/modelCapabilities';
 import { allSupportedExts, type FileMetadata, getCleanFileNames } from '@/renderer/services/FileService';
@@ -429,11 +426,7 @@
               options={availableAgents.map((agent) => ({
                 label: (
                   <div className='flex items-center gap-2'>
-<<<<<<< HEAD
-                    <img src={agent.backend === 'claude' ? ClaudeLogo : agent.backend === 'gemini' ? GeminiLogo : agent.backend === 'qwen' ? QwenLogo : agent.backend === 'codex' ? CodexLogo : ''} alt={`${agent.backend} logo`} width={16} height={16} style={{ objectFit: 'contain' }} />
-=======
-                    <img src={agent.backend === 'claude' ? ClaudeLogo : agent.backend === 'gemini' ? GeminiLogo : agent.backend === 'qwen' ? QwenLogo : agent.backend === 'iflow' ? IflowLogo : ''} alt={`${agent.backend} logo`} width={16} height={16} style={{ objectFit: 'contain' }} />
->>>>>>> 51c0a5aa
+                    <img src={agent.backend === 'claude' ? ClaudeLogo : agent.backend === 'gemini' ? GeminiLogo : agent.backend === 'qwen' ? QwenLogo : agent.backend === 'codex' ? CodexLogo : agent.backend === 'iflow' ? IflowLogo : ''} alt={`${agent.backend} logo`} width={16} height={16} style={{ objectFit: 'contain' }} />
                     <span className='font-medium'>{agent.name}</span>
                   </div>
                 ),
