--- conflicted
+++ resolved
@@ -5,18 +5,12 @@
  */
 
 import { ipcBridge } from '@/common';
-<<<<<<< HEAD
 import type { AcpBackend } from '@/common/acpTypes';
-import type { IModel, TModelWithConversation } from '@/common/storage';
+import type { IProvider, TProviderWithModel } from '@/common/storage';
 import { ConfigStorage } from '@/common/storage';
 import { uuid } from '@/common/utils';
 import AcpSetup from '@/renderer/components/AcpSetup';
-=======
-import type { IProvider, TProviderWithModel } from '@/common/storage';
-import { ConfigStorage } from '@/common/storage';
-import { uuid } from '@/common/utils';
 import { hasSpecificModelCapability } from '@/renderer/utils/modelCapabilities';
->>>>>>> 8667fff8
 import { geminiModeList } from '@/renderer/hooks/useModeModeList';
 import { Button, Dropdown, Input, Menu, Radio, Tooltip } from '@arco-design/web-react';
 import { ArrowUp, Plus } from '@icon-park/react';
@@ -117,23 +111,16 @@
   const [loading, setLoading] = useState(false);
   const [files, setFiles] = useState<string[]>([]);
   const [dir, setDir] = useState<string>('');
-<<<<<<< HEAD
-  const [currentModel, _setCurrentModel] = useState<TModelWithConversation>();
+  const [currentModel, _setCurrentModel] = useState<TProviderWithModel>();
   const [conversationType, setConversationType] = useState<'gemini' | 'acp'>('gemini');
   const [showAcpSetup, setShowAcpSetup] = useState(false);
   const [acpConfig, setAcpConfig] = useState<{ backend: AcpBackend; cliPath?: string; workingDir: string } | null>(null);
-  const setCurrentModel = async (modelInfo: TModelWithConversation) => {
-    await ConfigStorage.set('gemini.defaultModel', modelInfo.useModel);
-=======
-  const [currentModel, _setCurrentModel] = useState<TProviderWithModel>();
   const setCurrentModel = async (modelInfo: TProviderWithModel) => {
     await ConfigStorage.set('gemini.defaultModel', modelInfo.selectedModel);
->>>>>>> 8667fff8
     _setCurrentModel(modelInfo);
   };
   const navigate = useNavigate();
   const handleSend = async () => {
-<<<<<<< HEAD
     if (conversationType === 'gemini') {
       if (!currentModel) return;
       const conversation = await ipcBridge.conversation.create.invoke({
@@ -143,6 +130,7 @@
         extra: {
           defaultFiles: files,
           workspace: dir,
+          webSearchEngine: isGoogleAuth ? 'google' : 'default',
         },
       });
       await ipcBridge.geminiConversation.sendMessage.invoke({
@@ -171,6 +159,7 @@
         const conversation = await ipcBridge.conversation.create.invoke({
           type: 'acp',
           name: input,
+          model: currentModel!, // ACP needs a model too
           extra: {
             defaultFiles: files,
             workspace: acpConfig.workingDir || dir,
@@ -191,32 +180,6 @@
           msg_id: uuid(),
           files: files.length > 0 ? files : undefined,
         });
-=======
-    if (!currentModel) return;
-    const conversation = await ipcBridge.conversation.create.invoke({
-      type: 'gemini',
-      name: input,
-      model: currentModel,
-      extra: {
-        defaultFiles: files,
-        workspace: dir,
-        webSearchEngine: isGoogleAuth ? 'google' : 'default',
-      },
-    });
-    await ipcBridge.geminiConversation.sendMessage.invoke({
-      input:
-        files.length > 0
-          ? files
-              .map((v) => v.split(/[\\/]/).pop() || '')
-              .map((v) => `@${v}`)
-              .join(' ') +
-            ' ' +
-            input
-          : input,
-      conversation_id: conversation.id,
-      msg_id: uuid(),
-    });
->>>>>>> 8667fff8
 
         navigate(`/conversation/${conversation.id}`);
       } catch (error: any) {
@@ -330,22 +293,21 @@
                 )}
               </span>
             </Dropdown>
-<<<<<<< HEAD
 
             {conversationType === 'gemini' ? (
               <Dropdown
                 trigger='hover'
                 droplist={
-                  <Menu selectedKeys={currentModel ? [currentModel.id + currentModel.useModel] : []}>
+                  <Menu selectedKeys={currentModel ? [currentModel.id + currentModel.selectedModel] : []}>
                     {(modelList || []).map((platform) => {
                       return (
                         <Menu.ItemGroup title={platform.name} key={platform.id}>
                           {platform.model.map((model) => (
                             <Menu.Item
                               key={platform.id + model}
-                              className={currentModel?.id + currentModel?.useModel === platform.id + model ? '!bg-#f2f3f5' : ''}
+                              className={currentModel?.id + currentModel?.selectedModel === platform.id + model ? '!bg-#f2f3f5' : ''}
                               onClick={() => {
-                                setCurrentModel({ ...platform, useModel: model });
+                                setCurrentModel({ ...platform, selectedModel: model });
                               }}
                             >
                               {model}
@@ -357,44 +319,15 @@
                   </Menu>
                 }
               >
-                <Button shape='round'>{currentModel ? currentModel.useModel : 'Select Model'}</Button>
+                <Button shape='round'>{currentModel ? currentModel.selectedModel : 'Select Model'}</Button>
               </Dropdown>
             ) : (
               <Button shape='round' onClick={() => setShowAcpSetup(true)}>
                 {acpConfig ? `${acpConfig.backend} ACP` : 'Configure ACP'}
               </Button>
             )}
-=======
-            <Dropdown
-              trigger='hover'
-              droplist={
-                <Menu selectedKeys={currentModel ? [currentModel.id + currentModel.selectedModel] : []}>
-                  {(modelList || []).map((provider) => {
-                    const availableModels = getAvailableModels(provider);
-                    return (
-                      <Menu.ItemGroup title={provider.name} key={provider.id}>
-                        {availableModels.map((modelName) => (
-                          <Menu.Item
-                            key={provider.id + modelName}
-                            className={currentModel?.id + currentModel?.selectedModel === provider.id + modelName ? '!bg-#f2f3f5' : ''}
-                            onClick={() => {
-                              setCurrentModel({ ...provider, selectedModel: modelName });
-                            }}
-                          >
-                            {modelName}
-                          </Menu.Item>
-                        ))}
-                      </Menu.ItemGroup>
-                    );
-                  })}
-                </Menu>
-              }
-            >
-              <Button shape='round'>{currentModel ? currentModel.selectedModel : 'Select Model'}</Button>
-            </Dropdown>
->>>>>>> 8667fff8
           </div>
-          <Button shape='circle' type='primary' loading={loading} disabled={conversationType === 'gemini' ? !currentModel : !acpConfig} icon={<ArrowUp theme='outline' size='14' fill='white' strokeWidth={2} />} onClick={sendMessageHandler} />
+          <Button shape='circle' type='primary' loading={loading} disabled={conversationType === 'gemini' ? !currentModel : !acpConfig} icon={<ArrowUp theme='outline' size='14' fill='white' strokeWidth={2} />} onClick={handleSend} />
         </div>
       </div>
 
