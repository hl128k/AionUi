--- conflicted
+++ resolved
@@ -184,7 +184,7 @@
         navigate(`/conversation/${conversation.id}`);
       } catch (error: any) {
         console.error('Failed to create ACP conversation:', error);
-        
+
         // Check if it's a Gemini authentication error
         if (error?.message?.includes('[ACP-AUTH-')) {
           console.error('ACP认证错误详情:', error.message);
@@ -293,25 +293,24 @@
                 )}
               </span>
             </Dropdown>
-<<<<<<< HEAD
-
             {conversationType === 'gemini' ? (
               <Dropdown
                 trigger='hover'
                 droplist={
-                  <Menu selectedKeys={currentModel ? [currentModel.id + currentModel.selectedModel] : []}>
-                    {(modelList || []).map((platform) => {
+                  <Menu selectedKeys={currentModel ? [currentModel.id + currentModel.useModel] : []}>
+                    {(modelList || []).map((provider) => {
+                      const availableModels = getAvailableModels(provider);
                       return (
-                        <Menu.ItemGroup title={platform.name} key={platform.id}>
-                          {platform.model.map((model) => (
+                        <Menu.ItemGroup title={provider.name} key={provider.id}>
+                          {availableModels.map((modelName) => (
                             <Menu.Item
-                              key={platform.id + model}
-                              className={currentModel?.id + currentModel?.selectedModel === platform.id + model ? '!bg-#f2f3f5' : ''}
+                              key={provider.id + modelName}
+                              className={currentModel?.id + currentModel?.useModel === provider.id + modelName ? '!bg-#f2f3f5' : ''}
                               onClick={() => {
-                                setCurrentModel({ ...platform, selectedModel: model });
+                                setCurrentModel({ ...provider, useModel: modelName });
                               }}
                             >
-                              {model}
+                              {modelName}
                             </Menu.Item>
                           ))}
                         </Menu.ItemGroup>
@@ -320,42 +319,13 @@
                   </Menu>
                 }
               >
-                <Button shape='round'>{currentModel ? currentModel.selectedModel : 'Select Model'}</Button>
+                <Button shape='round'>{currentModel ? currentModel.useModel : 'Select Model'}</Button>
               </Dropdown>
             ) : (
               <Button shape='round' onClick={() => setShowAcpSetup(true)}>
                 {acpConfig ? `${acpConfig.backend} ACP` : 'Configure ACP'}
               </Button>
             )}
-=======
-            <Dropdown
-              trigger='hover'
-              droplist={
-                <Menu selectedKeys={currentModel ? [currentModel.id + currentModel.useModel] : []}>
-                  {(modelList || []).map((provider) => {
-                    const availableModels = getAvailableModels(provider);
-                    return (
-                      <Menu.ItemGroup title={provider.name} key={provider.id}>
-                        {availableModels.map((modelName) => (
-                          <Menu.Item
-                            key={provider.id + modelName}
-                            className={currentModel?.id + currentModel?.useModel === provider.id + modelName ? '!bg-#f2f3f5' : ''}
-                            onClick={() => {
-                              setCurrentModel({ ...provider, useModel: modelName });
-                            }}
-                          >
-                            {modelName}
-                          </Menu.Item>
-                        ))}
-                      </Menu.ItemGroup>
-                    );
-                  })}
-                </Menu>
-              }
-            >
-              <Button shape='round'>{currentModel ? currentModel.useModel : 'Select Model'}</Button>
-            </Dropdown>
->>>>>>> 972442cf
           </div>
           <Button shape='circle' type='primary' loading={loading} disabled={conversationType === 'gemini' ? !currentModel : !acpConfig} icon={<ArrowUp theme='outline' size='14' fill='white' strokeWidth={2} />} onClick={handleSend} />
         </div>
