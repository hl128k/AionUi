/**
 * @license
 * Copyright 2025 AionUi (aionui.com)
 * SPDX-License-Identifier: Apache-2.0
 */

import { ipcBridge } from '@/common';
import type { IDirOrFile } from '@/common/ipcBridge';
import FlexFullContainer from '@/renderer/components/FlexFullContainer';
import { emitter, useAddEventListener } from '@/renderer/utils/emitter';
import { Empty, Input, Tree } from '@arco-design/web-react';
import { Refresh, Search } from '@icon-park/react';
import React, { useEffect, useMemo, useState } from 'react';
import { useTranslation } from 'react-i18next';
interface GeminiWorkspaceProps {
  workspace: string;
  customWorkspace?: boolean;
<<<<<<< HEAD
  eventPrefix?: 'gemini' | 'acp' | 'codex';
}> = ({ workspace, customWorkspace, eventPrefix = 'gemini' }) => {
=======
  eventPrefix?: 'gemini' | 'acp';
}

const GeminiWorkspace: React.FC<GeminiWorkspaceProps> = ({ workspace, customWorkspace, eventPrefix = 'gemini' }) => {
>>>>>>> 51c0a5aa
  const { t } = useTranslation();
  const [selected, setSelected] = useState<string[]>([]);
  const [files, setFiles] = useState<IDirOrFile[]>([]);
  const [loading, setLoading] = useState(false);
  const [searchText, setSearchText] = useState<string>('');
  useAddEventListener(`${eventPrefix}.selected.file.clear`, () => {
    setSelected([]);
  });

  useAddEventListener(`${eventPrefix}.selected.file`, (files) => {
    setSelected(files);
  });

  const refreshWorkspace = (_eventPrefix: typeof eventPrefix, _workspace: string) => {
    setLoading(true);
    const startTime = Date.now();

    // 根据 eventPrefix 选择对应的 getWorkspace 方法
<<<<<<< HEAD
    let getWorkspaceMethod: typeof ipcBridge.geminiConversation.getWorkspace | typeof ipcBridge.acpConversation.getWorkspace | typeof ipcBridge.codexConversation.getWorkspace;
    if (eventPrefix === 'acp') getWorkspaceMethod = ipcBridge.acpConversation.getWorkspace;
    else if (eventPrefix === 'codex') getWorkspaceMethod = ipcBridge.codexConversation.getWorkspace;
    else getWorkspaceMethod = ipcBridge.geminiConversation.getWorkspace;
=======
    const getWorkspaceMethod =
      _eventPrefix === 'acp'
        ? ipcBridge.acpConversation.getWorkspace // 使用 ACP 专用的 getWorkspace
        : ipcBridge.geminiConversation.getWorkspace;
>>>>>>> 51c0a5aa

    getWorkspaceMethod
      .invoke({ workspace: _workspace })
      .then((res) => {
        setFiles(res);
      })
      .catch(() => {
        // Silently handle getWorkspace errors
      })
      .finally(() => {
        if (Date.now() - startTime > 1000) {
          setLoading(false);
        } else {
          setTimeout(() => {
            setLoading(false);
          }, 1000);
        }
      });
  };

  useEffect(() => {
    setFiles([]);
    refreshWorkspace(eventPrefix, workspace);
    emitter.emit(`${eventPrefix}.selected.file`, []);
  }, [workspace, eventPrefix]);

  useEffect(() => {
    const handleGeminiResponse = (data: any) => {
      if (data.type === 'tool_group' || data.type === 'tool_call') {
        refreshWorkspace(eventPrefix, workspace);
      }
    };

    const handleAcpResponse = (data: any) => {
      if (data.type === 'acp_tool_call') {
        refreshWorkspace(eventPrefix, workspace);
      }
    };

    const unsubscribeGemini = ipcBridge.geminiConversation.responseStream.on(handleGeminiResponse);
    const unsubscribeAcp = ipcBridge.acpConversation.responseStream.on(handleAcpResponse);

    return () => {
      unsubscribeGemini();
      unsubscribeAcp();
    };
  }, [workspace, eventPrefix]);

<<<<<<< HEAD
  useEffect(() => {
    return ipcBridge.codexConversation.responseStream.on((data) => {
      if (data.type === 'tool_call' || data.type === 'tool_group') {
        refreshWorkspace();
      }
    });
  }, [workspace]);

  useAddEventListener(`${eventPrefix}.workspace.refresh`, () => refreshWorkspace(), [workspace, eventPrefix]);
=======
  useAddEventListener(`${eventPrefix}.workspace.refresh`, () => refreshWorkspace(eventPrefix, workspace), [workspace, eventPrefix]);
>>>>>>> 51c0a5aa

  // File search filter logic
  const filteredFiles = useMemo(() => {
    if (!searchText.trim()) return files;

    const filterNode = (node: IDirOrFile): IDirOrFile | null => {
      // Keep node if name matches search text
      if (node.name.toLowerCase().includes(searchText.toLowerCase())) {
        return node;
      }

      // Recursively filter children if they exist
      if (node.children?.length > 0) {
        const filteredChildren = node.children.map((child) => filterNode(child)).filter(Boolean) as IDirOrFile[];

        if (filteredChildren.length > 0) {
          return { ...node, children: filteredChildren };
        }
      }

      return null;
    };

    return files.map((file) => filterNode(file)).filter(Boolean) as IDirOrFile[];
  }, [files, searchText]);

  const hasFile = filteredFiles.length > 0 && filteredFiles[0]?.children?.length > 0;
  const hasOriginalFiles = files.length > 0 && files[0]?.children?.length > 0;

  return (
    <div className='size-full flex flex-col'>
      <div className='px-16px pb-8px flex items-center justify-start gap-4px'>
        <span className='font-bold text-14px'>{t('common.file')}</span>
        <Refresh className={loading ? 'loading lh-[1] flex' : 'flex'} theme='outline' fill='#333' onClick={() => refreshWorkspace(eventPrefix, workspace)} />
      </div>
      {hasOriginalFiles && (
        <div className='px-16px pb-8px'>
          <Input className='w-full' placeholder={t('conversation.workspace.searchPlaceholder')} value={searchText} onChange={setSearchText} allowClear prefix={<Search theme='outline' size='14' fill='#333' />} />
        </div>
      )}
      <FlexFullContainer containerClassName='overflow-y-auto'>
        {!hasFile ? (
          <div className=' flex-1 size-full flex items-center justify-center px-16px box-border'>
            <Empty
              description={
                <div>
                  <span className='color-#6b7280 font-bold text-14px'>{t('conversation.workspace.empty')}</span>
                  <div>{t('conversation.workspace.emptyDescription')}</div>
                </div>
              }
            />
          </div>
        ) : (
          <Tree
            className={'!px-16px'}
            showLine
            selectedKeys={selected}
            treeData={filteredFiles}
            autoExpandParent
            fieldNames={{
              children: 'children',
              title: 'name',
              key: 'path',
            }}
            multiple
            renderTitle={(node) => {
              let timer: any;
              const path = node.dataRef.path;
              let time = Date.now();
              return (
                <span
                  className='flex items-center gap-4px group'
                  onClick={() => {
                    return;
                    clearTimeout(timer);
                    timer = setTimeout(() => {
                      setSelected((list) => {
                        let newList = [...list];
                        if (list.some((key) => key === path)) newList = list.filter((key) => key !== path);
                        else newList = [...list, path];
                        emitter.emit(`${eventPrefix}.selected.file`, newList);
                        return newList;
                      });
                    }, 100);
                    console.log('----click', timer, Date.now() - time);
                    time = Date.now();
                  }}
                  onDoubleClick={() => {
                    if (path === workspace) {
                      // first node is workspace
                      return ipcBridge.shell.openFile.invoke(path);
                    }
                    ipcBridge.shell.openFile.invoke(workspace + '/' + path);
                  }}
                >
                  {node.title}
                </span>
              );
            }}
            onSelect={(keys) => {
              const newKeys = keys.filter((key) => key !== workspace);
              setSelected(newKeys);
              emitter.emit(`${eventPrefix}.selected.file`, newKeys);
            }}
          ></Tree>
        )}
      </FlexFullContainer>
    </div>
  );
};

export default GeminiWorkspace;<|MERGE_RESOLUTION|>--- conflicted
+++ resolved
@@ -15,15 +15,10 @@
 interface GeminiWorkspaceProps {
   workspace: string;
   customWorkspace?: boolean;
-<<<<<<< HEAD
   eventPrefix?: 'gemini' | 'acp' | 'codex';
-}> = ({ workspace, customWorkspace, eventPrefix = 'gemini' }) => {
-=======
-  eventPrefix?: 'gemini' | 'acp';
 }
 
 const GeminiWorkspace: React.FC<GeminiWorkspaceProps> = ({ workspace, customWorkspace, eventPrefix = 'gemini' }) => {
->>>>>>> 51c0a5aa
   const { t } = useTranslation();
   const [selected, setSelected] = useState<string[]>([]);
   const [files, setFiles] = useState<IDirOrFile[]>([]);
@@ -37,39 +32,21 @@
     setSelected(files);
   });
 
-  const refreshWorkspace = (_eventPrefix: typeof eventPrefix, _workspace: string) => {
+  const refreshWorkspace = (prefix: typeof eventPrefix = eventPrefix, ws: string = workspace) => {
     setLoading(true);
     const startTime = Date.now();
 
-    // 根据 eventPrefix 选择对应的 getWorkspace 方法
-<<<<<<< HEAD
-    let getWorkspaceMethod: typeof ipcBridge.geminiConversation.getWorkspace | typeof ipcBridge.acpConversation.getWorkspace | typeof ipcBridge.codexConversation.getWorkspace;
-    if (eventPrefix === 'acp') getWorkspaceMethod = ipcBridge.acpConversation.getWorkspace;
-    else if (eventPrefix === 'codex') getWorkspaceMethod = ipcBridge.codexConversation.getWorkspace;
-    else getWorkspaceMethod = ipcBridge.geminiConversation.getWorkspace;
-=======
-    const getWorkspaceMethod =
-      _eventPrefix === 'acp'
-        ? ipcBridge.acpConversation.getWorkspace // 使用 ACP 专用的 getWorkspace
-        : ipcBridge.geminiConversation.getWorkspace;
->>>>>>> 51c0a5aa
+    // 根据前缀选择对应的 getWorkspace 方法
+    const getWorkspaceMethod = prefix === 'acp' ? ipcBridge.acpConversation.getWorkspace : prefix === 'codex' ? ipcBridge.codexConversation.getWorkspace : ipcBridge.geminiConversation.getWorkspace;
 
     getWorkspaceMethod
-      .invoke({ workspace: _workspace })
-      .then((res) => {
-        setFiles(res);
-      })
-      .catch(() => {
-        // Silently handle getWorkspace errors
-      })
+      .invoke({ workspace: ws })
+      .then((res) => setFiles(res))
+      .catch(() => void 0)
       .finally(() => {
-        if (Date.now() - startTime > 1000) {
-          setLoading(false);
-        } else {
-          setTimeout(() => {
-            setLoading(false);
-          }, 1000);
-        }
+        const elapsed = Date.now() - startTime;
+        if (elapsed > 1000) setLoading(false);
+        else setTimeout(() => setLoading(false), 1000 - elapsed);
       });
   };
 
@@ -79,41 +56,18 @@
     emitter.emit(`${eventPrefix}.selected.file`, []);
   }, [workspace, eventPrefix]);
 
+  // 监听当前会话流，工具执行后刷新工作区
   useEffect(() => {
-    const handleGeminiResponse = (data: any) => {
+    const stream = eventPrefix === 'acp' ? ipcBridge.acpConversation.responseStream : eventPrefix === 'codex' ? ipcBridge.codexConversation.responseStream : ipcBridge.geminiConversation.responseStream;
+
+    return stream.on((data: any) => {
       if (data.type === 'tool_group' || data.type === 'tool_call') {
-        refreshWorkspace(eventPrefix, workspace);
-      }
-    };
-
-    const handleAcpResponse = (data: any) => {
-      if (data.type === 'acp_tool_call') {
-        refreshWorkspace(eventPrefix, workspace);
-      }
-    };
-
-    const unsubscribeGemini = ipcBridge.geminiConversation.responseStream.on(handleGeminiResponse);
-    const unsubscribeAcp = ipcBridge.acpConversation.responseStream.on(handleAcpResponse);
-
-    return () => {
-      unsubscribeGemini();
-      unsubscribeAcp();
-    };
-  }, [workspace, eventPrefix]);
-
-<<<<<<< HEAD
-  useEffect(() => {
-    return ipcBridge.codexConversation.responseStream.on((data) => {
-      if (data.type === 'tool_call' || data.type === 'tool_group') {
         refreshWorkspace();
       }
     });
-  }, [workspace]);
+  }, [eventPrefix, workspace]);
 
-  useAddEventListener(`${eventPrefix}.workspace.refresh`, () => refreshWorkspace(), [workspace, eventPrefix]);
-=======
   useAddEventListener(`${eventPrefix}.workspace.refresh`, () => refreshWorkspace(eventPrefix, workspace), [workspace, eventPrefix]);
->>>>>>> 51c0a5aa
 
   // File search filter logic
   const filteredFiles = useMemo(() => {
@@ -187,7 +141,6 @@
                 <span
                   className='flex items-center gap-4px group'
                   onClick={() => {
-                    return;
                     clearTimeout(timer);
                     timer = setTimeout(() => {
                       setSelected((list) => {
@@ -198,7 +151,6 @@
                         return newList;
                       });
                     }, 100);
-                    console.log('----click', timer, Date.now() - time);
                     time = Date.now();
                   }}
                   onDoubleClick={() => {
