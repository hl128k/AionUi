/**
 * @license
 * Copyright 2025 AionUi (aionui.com)
 * SPDX-License-Identifier: Apache-2.0
 */

import { ipcBridge } from '@/common';
import type { TChatConversation } from '@/common/storage';
import FlexFullContainer from '@/renderer/components/FlexFullContainer';
import { addEventListener, emitter } from '@/renderer/utils/emitter';
import { Empty, Popconfirm, Input } from '@arco-design/web-react';
import { DeleteOne, MessageOne, EditOne } from '@icon-park/react';
import classNames from 'classnames';
import React, { useEffect, useState } from 'react';
import { useTranslation } from 'react-i18next';
import { useNavigate, useParams } from 'react-router-dom';

const diffDay = (time1: number, time2: number) => {
  const date1 = new Date(time1);
  const date2 = new Date(time2);
  const ymd1 = new Date(date1.getFullYear(), date1.getMonth(), date1.getDate());
  const ymd2 = new Date(date2.getFullYear(), date2.getMonth(), date2.getDate());
  const diff = Math.abs(ymd2.getTime() - ymd1.getTime());
  return Math.floor(diff / (1000 * 60 * 60 * 24));
};

const useTimeline = () => {
  const { t } = useTranslation();
  const current = Date.now();
  let prevTime: number;
  const format = (time: number) => {
    if (diffDay(current, time) === 0) return t('conversation.history.today');
    if (diffDay(current, time) === 1) return t('conversation.history.yesterday');
    if (diffDay(current, time) < 7) return t('conversation.history.recent7Days');
    return t('conversation.history.earlier');
  };
  return (conversation: TChatConversation) => {
    const time = conversation.createTime;
    const formatStr = format(time);
    if (prevTime && formatStr === format(prevTime)) {
      prevTime = time;
      return '';
    }
    prevTime = time;
    return formatStr;
  };
};

const useScrollIntoView = (id: string) => {
  useEffect(() => {
    if (!id) return;
    const el = document.getElementById('c-' + id);
    if (!el) return;

    const findScrollParent = (node: HTMLElement | null): HTMLElement | null => {
      let p = node?.parentElement;
      while (p) {
        const style = window.getComputedStyle(p);
        const overflowY = style.overflowY;
        if (overflowY === 'auto' || overflowY === 'scroll') return p;
        p = p.parentElement;
      }
      return null;
    };

    const container = findScrollParent(el);

    const isOutOfView = (): boolean => {
      const elRect = el.getBoundingClientRect();
      if (!container) {
        const viewportHeight = window.innerHeight || document.documentElement.clientHeight;
        return elRect.top < 0 || elRect.bottom > viewportHeight;
      }
      const cRect = container.getBoundingClientRect();
      return elRect.top < cRect.top || elRect.bottom > cRect.bottom;
    };

    if (isOutOfView()) {
      el.scrollIntoView({ block: 'nearest', behavior: 'auto' });
    }
  }, [id]);
};

const ChatHistory: React.FC<{ onSessionClick?: () => void }> = ({ onSessionClick }) => {
  const [chatHistory, setChatHistory] = useState<TChatConversation[]>([]);
  const [editingId, setEditingId] = useState<string | null>(null);
  const [editingName, setEditingName] = useState<string>('');
  const { id } = useParams();
  const { t } = useTranslation();
  const navigate = useNavigate();

  useScrollIntoView(id);

  const handleSelect = (conversation: TChatConversation) => {
    // ipcBridge.conversation.createWithConversation.invoke({ conversation }).then(() => {
    Promise.resolve(navigate(`/conversation/${conversation.id}`)).catch((error) => {
      console.error('Navigation failed:', error);
    });
    // 点击session后自动隐藏sidebar
    if (onSessionClick) {
      onSessionClick();
    }
    // });
  };

  const isConversation = !!id;

  useEffect(() => {
    const refresh = () => {
      // Get conversations from database instead of file storage
      ipcBridge.database.getUserConversations
        .invoke({ page: 0, pageSize: 10000 })
        .then((history) => {
          if (history && Array.isArray(history) && history.length > 0) {
            const sortedHistory = history.sort((a, b) => (b.createTime - a.createTime < 0 ? -1 : 1));
            setChatHistory(sortedHistory);
          } else {
            setChatHistory([]);
          }
        })
        .catch((error) => {
          console.error('[ChatHistory] Failed to load conversations from database:', error);
          setChatHistory([]);
        });
    };
    refresh();
    return addEventListener('chat.history.refresh', refresh);
  }, [isConversation]);

  const handleRemoveConversation = (id: string) => {
    void ipcBridge.conversation.remove
      .invoke({ id })
      .then((success) => {
        if (success) {
          // Trigger refresh to reload from database
          emitter.emit('chat.history.refresh');
          void Promise.resolve(navigate('/')).catch((error) => {
            console.error('Navigation failed:', error);
          });
        }
      })
      .catch((error) => {
        console.error('Failed to remove conversation:', error);
      });
  };

  const handleEditStart = (conversation: TChatConversation) => {
    setEditingId(conversation.id);
    setEditingName(conversation.name);
  };

  const handleEditSave = async () => {
    if (!editingId || !editingName.trim()) return;

    try {
      const success = await ipcBridge.conversation.update.invoke({
        id: editingId,
        updates: { name: editingName.trim() },
      });

      if (success) {
        // Trigger refresh to reload from database
        emitter.emit('chat.history.refresh');
      }
    } catch (error) {
      console.error('Failed to update conversation name:', error);
    } finally {
      setEditingId(null);
      setEditingName('');
    }
  };

  const handleEditCancel = () => {
    setEditingId(null);
    setEditingName('');
  };

  const handleEditKeyDown = (e: React.KeyboardEvent) => {
    if (e.key === 'Enter') {
      void handleEditSave();
    } else if (e.key === 'Escape') {
      handleEditCancel();
    }
  };

  const formatTimeline = useTimeline();

  const renderConversation = (conversation: TChatConversation) => {
    const isSelected = id === conversation.id;
    const isEditing = editingId === conversation.id;

    return (
      <div
        key={conversation.id}
        id={'c-' + conversation.id}
        className={classNames('hover:bg-aou-1 px-12px py-8px rd-8px flex justify-start items-center group cursor-pointer relative overflow-hidden group shrink-0 conversation-item [&.conversation-item+&.conversation-item]:mt-2px', {
          '!bg-aou-2 ': isSelected,
        })}
        onClick={handleSelect.bind(null, conversation)}
      >
        <MessageOne theme='outline' size='20' className='mt-2px ml-2px mr-8px flex' />
<<<<<<< HEAD
        <FlexFullContainer className='h-24px'>
          <div className='text-nowrap overflow-hidden inline-block w-full text-14px lh-24px whitespace-nowrap text-t-primary'>{conversation.name}</div>
        </FlexFullContainer>
=======
        <FlexFullContainer className='h-24px'>{isEditing ? <Input className='text-14px lh-24px h-24px' value={editingName} onChange={setEditingName} onKeyDown={handleEditKeyDown} onBlur={handleEditSave} autoFocus size='small' /> : <div className='text-nowrap overflow-hidden inline-block w-full text-14px lh-24px whitespace-nowrap'>{conversation.name}</div>}</FlexFullContainer>
>>>>>>> 142d09d9
        <div
          className={classNames('absolute right--15px top-0px h-full w-70px items-center justify-center hidden group-hover:flex !collapsed-hidden', {
            'bg-aou-2': isSelected,
            'bg-aou-1': !isSelected,
          })}
          style={{
            maskImage: 'linear-gradient(to right, transparent, black 50%)',
            WebkitMaskImage: 'linear-gradient(to right, transparent, black 50%)',
          }}
          onClick={(event) => {
            event.stopPropagation();
          }}
        >
          {!isEditing && (
            <span
              className='flex-center mr-8px'
              onClick={(event) => {
                event.stopPropagation();
                handleEditStart(conversation);
              }}
            >
              <EditOne theme='outline' size='20' className='flex' />
            </span>
          )}
          <Popconfirm
            title={t('conversation.history.deleteTitle')}
            content={t('conversation.history.deleteConfirm')}
            okText={t('conversation.history.confirmDelete')}
            cancelText={t('conversation.history.cancelDelete')}
            onOk={(event) => {
              event.stopPropagation();
              handleRemoveConversation(conversation.id);
            }}
            onCancel={(event) => {
              event.stopPropagation();
            }}
          >
            <span
              className='flex-center'
              onClick={(event) => {
                event.stopPropagation();
              }}
            >
              <DeleteOne theme='outline' size='20' className='flex' />
            </span>
          </Popconfirm>
        </div>
      </div>
    );
  };

  return (
    <FlexFullContainer>
      <div
        className={classNames('size-full', {
          'flex-center size-full': !chatHistory.length,
          'flex flex-col overflow-y-auto': !!chatHistory.length,
        })}
      >
        {!chatHistory.length ? (
          <Empty className={'collapsed-hidden'} description={t('conversation.history.noHistory')} />
        ) : (
          chatHistory.map((item) => {
            const timeline = formatTimeline(item);
            return (
              <React.Fragment key={item.id}>
                {timeline && <div className='collapsed-hidden px-12px py-8px text-13px text-t-secondary font-bold'>{timeline}</div>}
                {renderConversation(item)}
              </React.Fragment>
            );
          })
        )}
      </div>
    </FlexFullContainer>
  );
};

export default ChatHistory;<|MERGE_RESOLUTION|>--- conflicted
+++ resolved
@@ -193,27 +193,17 @@
       <div
         key={conversation.id}
         id={'c-' + conversation.id}
-        className={classNames('hover:bg-aou-1 px-12px py-8px rd-8px flex justify-start items-center group cursor-pointer relative overflow-hidden group shrink-0 conversation-item [&.conversation-item+&.conversation-item]:mt-2px', {
-          '!bg-aou-2 ': isSelected,
+        className={classNames('hover:bg-#EBECF1 px-12px py-8px rd-8px flex justify-start items-center group cursor-pointer relative overflow-hidden group shrink-0 conversation-item [&.conversation-item+&.conversation-item]:mt-2px', {
+          '!bg-#E5E7F0 ': isSelected,
         })}
         onClick={handleSelect.bind(null, conversation)}
       >
         <MessageOne theme='outline' size='20' className='mt-2px ml-2px mr-8px flex' />
-<<<<<<< HEAD
-        <FlexFullContainer className='h-24px'>
-          <div className='text-nowrap overflow-hidden inline-block w-full text-14px lh-24px whitespace-nowrap text-t-primary'>{conversation.name}</div>
-        </FlexFullContainer>
-=======
         <FlexFullContainer className='h-24px'>{isEditing ? <Input className='text-14px lh-24px h-24px' value={editingName} onChange={setEditingName} onKeyDown={handleEditKeyDown} onBlur={handleEditSave} autoFocus size='small' /> : <div className='text-nowrap overflow-hidden inline-block w-full text-14px lh-24px whitespace-nowrap'>{conversation.name}</div>}</FlexFullContainer>
->>>>>>> 142d09d9
         <div
-          className={classNames('absolute right--15px top-0px h-full w-70px items-center justify-center hidden group-hover:flex !collapsed-hidden', {
-            'bg-aou-2': isSelected,
-            'bg-aou-1': !isSelected,
-          })}
+          className={classNames('absolute right--15px top-0px h-full w-70px items-center justify-center hidden group-hover:flex !collapsed-hidden')}
           style={{
-            maskImage: 'linear-gradient(to right, transparent, black 50%)',
-            WebkitMaskImage: 'linear-gradient(to right, transparent, black 50%)',
+            backgroundImage: `linear-gradient(to right, rgba(219, 234, 254, 0),${isSelected ? '#E5E7F0' : '#E5E7F0'} 50%)`,
           }}
           onClick={(event) => {
             event.stopPropagation();
@@ -272,7 +262,7 @@
             const timeline = formatTimeline(item);
             return (
               <React.Fragment key={item.id}>
-                {timeline && <div className='collapsed-hidden px-12px py-8px text-13px text-t-secondary font-bold'>{timeline}</div>}
+                {timeline && <div className='collapsed-hidden px-12px py-8px text-13px color-#555 font-bold'>{timeline}</div>}
                 {renderConversation(item)}
               </React.Fragment>
             );
