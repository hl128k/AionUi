/**
 * @license
 * Copyright 2025 AionUi (aionui.com)
 * SPDX-License-Identifier: Apache-2.0
 */

import { ipcBridge } from '@/common';
import type { TChatConversation } from '@/common/storage';
import { uuid } from '@/common/utils';
import { Dropdown, Menu, Tooltip, Typography } from '@arco-design/web-react';
import { History, Plus } from '@icon-park/react';
import React, { useMemo } from 'react';
import { useTranslation } from 'react-i18next';
import { useNavigate } from 'react-router-dom';
import useSWR from 'swr';
import { emitter } from '../../utils/emitter';
import AcpChat from './acp/AcpChat';
import ChatLayout from './ChatLayout';
import ChatSider from './ChatSider';
import GeminiChat from './gemini/GeminiChat';
import CodexChat from './codex/CodexChat';

const AssociatedConversation: React.FC<{ conversation_id: string }> = ({ conversation_id }) => {
  const { data } = useSWR(['getAssociateConversation', conversation_id], () => ipcBridge.conversation.getAssociateConversation.invoke({ conversation_id }));
  const navigate = useNavigate();
  const list = useMemo(() => {
    if (!data?.length) return [];
    return data.filter((conversation) => conversation.id !== conversation_id);
  }, [data]);
  if (!list.length) return null;
  return (
    <Dropdown
      droplist={
        <Menu
          onClickMenuItem={(key) => {
            navigate(`/conversation/${key}`);
          }}
        >
          {list.map((conversation) => {
            return (
              <Menu.Item key={conversation.id}>
                <Typography.Ellipsis className={'max-w-300px'}>{conversation.name}</Typography.Ellipsis>
              </Menu.Item>
            );
          })}
        </Menu>
      }
      trigger={['click']}
    >
      <span>
        <History theme='filled' size='17' fill='#333' strokeWidth={2} strokeLinejoin='miter' strokeLinecap='square' />
      </span>
    </Dropdown>
  );
};

const AddNewConversation: React.FC<{ conversation: TChatConversation }> = ({ conversation }) => {
  const { t } = useTranslation();
  const navigate = useNavigate();
  if (!conversation.extra?.workspace) return null;
  return (
    <Tooltip content={t('conversation.workspace.createNewConversation')}>
      <span
        onClick={() => {
          const id = uuid();
          ipcBridge.conversation.createWithConversation.invoke({ conversation: { ...conversation, id, createTime: Date.now(), modifyTime: Date.now() } }).then(() => {
            navigate(`/conversation/${id}`);
            emitter.emit('chat.history.refresh');
          });
        }}
      >
        <Plus theme='filled' size='17' fill='#333' strokeWidth={2} strokeLinejoin='miter' strokeLinecap='square' />
      </span>
    </Tooltip>
  );
};

const ChatConversation: React.FC<{
  conversation?: TChatConversation;
}> = ({ conversation }) => {
  const { t } = useTranslation();

  const conversationNode = useMemo(() => {
    if (!conversation) return null;
    switch (conversation.type) {
      case 'gemini':
        return <GeminiChat key={conversation.id} conversation_id={conversation.id} workspace={conversation.extra.workspace} model={conversation.model}></GeminiChat>;
      case 'acp':
        return <AcpChat key={conversation.id} conversation_id={conversation.id} workspace={conversation.extra?.workspace} backend={conversation.extra?.backend || 'claude'}></AcpChat>;
      case 'codex':
        return <CodexChat key={conversation.id} conversation_id={conversation.id} />;
      default:
        return null;
    }
  }, [conversation]);

  const sliderTitle = useMemo(() => {
    return (
      <div className='flex items-center justify-between'>
        <span className='text-16px font-bold color-#111827'>{t('conversation.workspace.title')}</span>
        {conversation && (
          <div className='flex items-center gap-4px'>
            <AddNewConversation conversation={conversation}></AddNewConversation>
            <AssociatedConversation conversation_id={conversation.id}></AssociatedConversation>
          </div>
        )}
      </div>
    );
  }, [conversation]);

  return (
<<<<<<< HEAD
    <ChatLayout title={conversation.name} backend={conversation.type === 'acp' ? conversation?.extra?.backend : conversation.type === 'codex' ? 'codex' : undefined} siderTitle={sliderTitle} sider={<ChatSider conversation={conversation} />}>
=======
    <ChatLayout title={conversation?.name} backend={conversation?.type === 'acp' ? conversation?.extra?.backend : undefined} siderTitle={sliderTitle} sider={<ChatSider conversation={conversation} />}>
>>>>>>> 4a0af0d5
      {conversationNode}
    </ChatLayout>
  );
};

export default ChatConversation;<|MERGE_RESOLUTION|>--- conflicted
+++ resolved
@@ -109,11 +109,7 @@
   }, [conversation]);
 
   return (
-<<<<<<< HEAD
-    <ChatLayout title={conversation.name} backend={conversation.type === 'acp' ? conversation?.extra?.backend : conversation.type === 'codex' ? 'codex' : undefined} siderTitle={sliderTitle} sider={<ChatSider conversation={conversation} />}>
-=======
-    <ChatLayout title={conversation?.name} backend={conversation?.type === 'acp' ? conversation?.extra?.backend : undefined} siderTitle={sliderTitle} sider={<ChatSider conversation={conversation} />}>
->>>>>>> 4a0af0d5
+    <ChatLayout title={conversation?.name} backend={conversation?.type === 'acp' ? conversation?.extra?.backend : conversation.type === 'codex' ? 'codex' : undefined} siderTitle={sliderTitle} sider={<ChatSider conversation={conversation} />}>
       {conversationNode}
     </ChatLayout>
   );
