--- conflicted
+++ resolved
@@ -81,21 +81,12 @@
             <Form className={'mt-10px'}>
               <Form.Item label={t('settings.imageGenerationModel')}>
                 {imageGenerationModelList.length > 0 ? (
-<<<<<<< HEAD
-                  <Select 
-=======
                   <Select
->>>>>>> 2bad4eb9
                     value={imageGenerationModel?.useModel}
                     onChange={(value, option) => {
                       // value 现在是 platform.id|model 格式
                       const [platformId, modelName] = value.split('|');
-<<<<<<< HEAD
-                      const platform = imageGenerationModelList
-                        .find(p => p.id === platformId);
-=======
                       const platform = imageGenerationModelList.find((p) => p.id === platformId);
->>>>>>> 2bad4eb9
                       if (platform) {
                         handleImageGenerationModelChange({ ...platform, useModel: modelName });
                       }
@@ -106,14 +97,7 @@
                         <Select.OptGroup label={platform.name} key={platform.id}>
                           {model.map((model) => {
                             return (
-<<<<<<< HEAD
-                              <Select.Option
-                                key={platform.id + model}
-                                value={platform.id + '|' + model}
-                              >
-=======
                               <Select.Option key={platform.id + model} value={platform.id + '|' + model}>
->>>>>>> 2bad4eb9
                                 {model}
                               </Select.Option>
                             );
