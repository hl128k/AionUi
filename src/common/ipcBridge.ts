/**
 * @license
 * Copyright 2025 AionUi (aionui.com)
 * SPDX-License-Identifier: Apache-2.0
 */

import { bridge } from '@office-ai/platform';
import type { OpenDialogOptions } from 'electron';
<<<<<<< HEAD
import type { AcpBackend } from './acpTypes';
import type { IModel, TChatConversation, TModelWithConversation } from './storage';
=======
import type { IProvider, TChatConversation, TProviderWithModel } from './storage';
>>>>>>> 377a7f06

// 发送消息
const sendMessage = bridge.buildProvider<IBridgeResponse<{}>, ISendMessageParams>('chat.send.message');

//接受消息
const responseStream = bridge.buildEmitter<IResponseMessage>('chat.response.stream');

export const shell = {
  openFile: bridge.buildProvider<void, string>('open-file'), // 使用系统默认程序打开文件
  showItemInFolder: bridge.buildProvider<void, string>('show-item-in-folder'), // 打开文件夹
  openExternal: bridge.buildProvider<void, string>('open-external'), // 使用系统默认程序打开外部链接
};

//通用会话能力
export const conversation = {
  create: bridge.buildProvider<TChatConversation, ICreateConversationParams>('create-conversation'), // 创建对话
  get: bridge.buildProvider<TChatConversation, { id: string }>('get-conversation'), // 获取对话信息
  remove: bridge.buildProvider<boolean, { id: string }>('remove-conversation'), // 删除对话
  reset: bridge.buildProvider<void, IResetConversationParams>('reset-conversation'), // 重置对话
  stop: bridge.buildProvider<IBridgeResponse<{}>, { conversation_id: string }>('chat.stop.stream'), // 停止会话
};

// gemini对话相关接口
export const geminiConversation = {
  sendMessage: sendMessage,
  confirmMessage: bridge.buildProvider<IBridgeResponse, IConfirmGeminiMessageParams>('input.confirm.message'),
  responseStream: responseStream,
  getWorkspace: bridge.buildProvider<IDirOrFile[], { workspace: string }>('gemini.get-workspace'),
};

export const application = {
  restart: bridge.buildProvider<void, void>('restart-app'), // 重启应用
  openDevTools: bridge.buildProvider<void, void>('open-dev-tools'), // 打开开发者工具
  systemInfo: bridge.buildProvider<{ cacheDir: string; workDir: string }, void>('system.info'), // 获取系统信息
  updateSystemInfo: bridge.buildProvider<IBridgeResponse, { cacheDir: string; workDir: string }>('system.update-info'), // 更新系统信息
};

export const dialog = {
  showOpen: bridge.buildProvider<string[] | undefined, { defaultPath?: string; properties?: OpenDialogOptions['properties'] } | undefined>('show-open'), // 打开文件/文件夹选择窗口
};
export const fs = {
  getFilesByDir: bridge.buildProvider<Array<IDirOrFile>, { dir: string }>('get-file-by-dir'), // 获取指定文件夹下所有文件夹和文件列表
  getImageBase64: bridge.buildProvider<string, { path: string }>('get-image-base64'), // 获取图片base64
};

export const googleAuth = {
  login: bridge.buildProvider<IBridgeResponse<{ account: string }>, { proxy?: string }>('google.auth.login'),
  logout: bridge.buildProvider<void, {}>('google.auth.logout'),
  status: bridge.buildProvider<IBridgeResponse<{ account: string }>, { proxy?: string }>('google.auth.status'),
};

export const mode = {
  fetchModelList: bridge.buildProvider<IBridgeResponse<{ mode: Array<string>; fix_base_url?: string }>, { base_url: string; api_key: string; try_fix?: boolean }>('mode.get-model-list'),
  saveModelConfig: bridge.buildProvider<IBridgeResponse, IProvider[]>('mode.save-model-config'),
  getModelConfig: bridge.buildProvider<IProvider[], void>('mode.get-model-config'),
};

// ACP对话相关接口 - 使用独立的sendMessage和responseStream
const acpSendMessage = bridge.buildProvider<IBridgeResponse<{}>, ISendMessageParams>('acp.send.message');
const acpResponseStream = bridge.buildEmitter<IResponseMessage>('acp.response.stream');

export const acpConversation = {
  sendMessage: acpSendMessage,
  confirmMessage: bridge.buildProvider<IBridgeResponse, IConfirmAcpMessageParams>('acp.input.confirm.message'),
  responseStream: acpResponseStream,
  detectCliPath: bridge.buildProvider<IBridgeResponse<{ path?: string }>, { backend: AcpBackend }>('acp.detect-cli-path'),
  checkEnv: bridge.buildProvider<{ env: Record<string, string> }, void>('acp.check.env'),
  getWorkspace: bridge.buildProvider<IDirOrFile[], { workspace: string }>('acp.get-workspace'),
  // clearAllCache: bridge.buildProvider<IBridgeResponse<{ details?: any }>, void>('acp.clear.all.cache'),
};

interface ISendMessageParams {
  input: string;
  msg_id: string;
  conversation_id: string;
  files?: string[];
}

interface IConfirmGeminiMessageParams {
  confirmKey: string;
  msg_id: string;
  conversation_id: string;
  callId: string;
}

interface IConfirmAcpMessageParams {
  confirmKey: string;
  msg_id: string;
  conversation_id: string;
  callId: string;
}

interface ICreateConversationParams {
  type: 'gemini' | 'acp';
  name?: string;
<<<<<<< HEAD
  model?: TModelWithConversation;
  extra: { workspace?: string; defaultFiles?: string[]; backend?: AcpBackend; cliPath?: string };
=======
  model: TProviderWithModel;
  extra: { workspace?: string; defaultFiles?: string[]; webSearchEngine?: 'google' | 'default' };
>>>>>>> 377a7f06
}
interface IResetConversationParams {
  id?: string;
  gemini?: {
    clearCachedCredentialFile?: boolean;
  };
}

// 获取文件夹或文件列表
export interface IDirOrFile {
  name: string;
  path: string;
  isDir: boolean;
  isFile: boolean;
  children?: Array<IDirOrFile>;
}

export interface IResponseMessage {
  type: string;
  data: any;
  msg_id: string;
  conversation_id: string;
}

interface IBridgeResponse<D = {}> {
  success: boolean;
  data?: D;
  msg?: string;
}<|MERGE_RESOLUTION|>--- conflicted
+++ resolved
@@ -6,12 +6,8 @@
 
 import { bridge } from '@office-ai/platform';
 import type { OpenDialogOptions } from 'electron';
-<<<<<<< HEAD
 import type { AcpBackend } from './acpTypes';
-import type { IModel, TChatConversation, TModelWithConversation } from './storage';
-=======
 import type { IProvider, TChatConversation, TProviderWithModel } from './storage';
->>>>>>> 377a7f06
 
 // 发送消息
 const sendMessage = bridge.buildProvider<IBridgeResponse<{}>, ISendMessageParams>('chat.send.message');
@@ -107,13 +103,8 @@
 interface ICreateConversationParams {
   type: 'gemini' | 'acp';
   name?: string;
-<<<<<<< HEAD
-  model?: TModelWithConversation;
-  extra: { workspace?: string; defaultFiles?: string[]; backend?: AcpBackend; cliPath?: string };
-=======
   model: TProviderWithModel;
-  extra: { workspace?: string; defaultFiles?: string[]; webSearchEngine?: 'google' | 'default' };
->>>>>>> 377a7f06
+  extra: { workspace?: string; defaultFiles?: string[]; backend?: AcpBackend; cliPath?: string; webSearchEngine?: 'google' | 'default' };
 }
 interface IResetConversationParams {
   id?: string;
