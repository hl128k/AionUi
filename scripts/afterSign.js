// macOS 异步公证脚本 / macOS Async Notarization Script
//
// 工作原理 / How it works:
// 1. 验证应用已签名 / Verify app is signed
// 2. 异步提交公证到Apple（不等待）/ Submit notarization to Apple async (no wait)
// 3. 保存submission ID供staple workflow使用 / Save submission ID for staple workflow
// 4. 主构建快速完成（~10分钟）/ Main build completes quickly (~10min)
//
// 优势 / Benefits:
// - 不会因Apple延迟而超时 / Won't timeout due to Apple delays
// - Staple由独立workflow处理 / Stapling handled by separate workflow

const { execSync } = require('child_process');

exports.default = async function afterSign(context) {
  const { electronPlatformName, appOutDir } = context;

  // 仅处理macOS平台 / Only handle macOS platform
  if (electronPlatformName !== 'darwin') {
    return;
  }

  const appName = context.packager.appInfo.productFilename;
  const appBundleId = context.packager.appInfo.id;
  const appPath = `${appOutDir}/${appName}.app`;

  // 检查应用是否已签名 / Check if app is actually signed before attempting notarization
  try {
    execSync(`codesign --verify --verbose "${appPath}"`, { stdio: 'pipe' });
    console.log(`App ${appName} is properly code signed`);
  } catch (error) {
    console.log(`App ${appName} is not code signed, skipping notarization`);
    return;
  }

  // 默认跳过同步公证，由后台 workflow 处理 / Skip sync notarization by default, handled by background workflow
  // 这样可以快速完成发布，不受 Apple 服务器不稳定影响 / This allows fast release without being affected by Apple service instability
  if (process.env.SKIP_NOTARIZATION === 'true') {
    console.log('⚠️  SKIP_NOTARIZATION is set - skipping notarization');
    console.log('📦 App is signed and ready for release');
    console.log('🔄 Background notarization will be handled by separate workflow');

<<<<<<< HEAD
    // 保存签名信息供后台公证使用 / Save signing info for background notarization
    const fs = require('fs');
    const signingInfo = {
      appPath,
      appName,
      appBundleId,
      signed: true,
      notarized: false,
      timestamp: new Date().toISOString()
    };
    fs.writeFileSync(
      `${appOutDir}/signing-info.json`,
      JSON.stringify(signingInfo, null, 2)
    );
    console.log('✅ Signing info saved for background notarization');
    return;
=======
  try {
    await notarize({
      appBundleId,
      appPath: appPath,
      appleId: process.env.appleId,
      appleIdPassword: process.env.appleIdPassword,
      teamId: process.env.teamId,
    });
    console.log('Notarization completed successfully');
  } catch (error) {
    console.error('Notarization failed:', error);
    throw error;
>>>>>>> bb60c104
  }

  // 如果没有设置 SKIP_NOTARIZATION，说明配置有误
  // If SKIP_NOTARIZATION is not set, configuration error
  console.log('⚠️  Sync notarization is deprecated and disabled');
  console.log('💡 All notarization is now handled by background workflow');
  console.log('📝 Set SKIP_NOTARIZATION=true in your workflow');
};<|MERGE_RESOLUTION|>--- conflicted
+++ resolved
@@ -33,14 +33,13 @@
     return;
   }
 
-  // 默认跳过同步公证，由后台 workflow 处理 / Skip sync notarization by default, handled by background workflow
+    // 默认跳过同步公证，由后台 workflow 处理 / Skip sync notarization by default, handled by background workflow
   // 这样可以快速完成发布，不受 Apple 服务器不稳定影响 / This allows fast release without being affected by Apple service instability
   if (process.env.SKIP_NOTARIZATION === 'true') {
     console.log('⚠️  SKIP_NOTARIZATION is set - skipping notarization');
     console.log('📦 App is signed and ready for release');
     console.log('🔄 Background notarization will be handled by separate workflow');
 
-<<<<<<< HEAD
     // 保存签名信息供后台公证使用 / Save signing info for background notarization
     const fs = require('fs');
     const signingInfo = {
@@ -57,20 +56,6 @@
     );
     console.log('✅ Signing info saved for background notarization');
     return;
-=======
-  try {
-    await notarize({
-      appBundleId,
-      appPath: appPath,
-      appleId: process.env.appleId,
-      appleIdPassword: process.env.appleIdPassword,
-      teamId: process.env.teamId,
-    });
-    console.log('Notarization completed successfully');
-  } catch (error) {
-    console.error('Notarization failed:', error);
-    throw error;
->>>>>>> bb60c104
   }
 
   // 如果没有设置 SKIP_NOTARIZATION，说明配置有误
