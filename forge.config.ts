import { MakerDMG } from '@electron-forge/maker-dmg';
import { MakerZIP } from '@electron-forge/maker-zip';
import { MakerWix } from '@electron-forge/maker-wix';
// Import MakerSquirrel conditionally to avoid issues on non-Windows
// eslint-disable-next-line @typescript-eslint/no-var-requires
const MakerSquirrel = process.platform === 'win32' ? require('@electron-forge/maker-squirrel').MakerSquirrel : null;
import { AutoUnpackNativesPlugin } from '@electron-forge/plugin-auto-unpack-natives';
import { FusesPlugin } from '@electron-forge/plugin-fuses';
import { WebpackPlugin } from '@electron-forge/plugin-webpack';
import { FuseV1Options, FuseVersion } from '@electron/fuses';
import path from 'path';
import { mainConfig } from './config/webpack/webpack.config';
import { rendererConfig } from './config/webpack/webpack.renderer.config';
import packageJson from './package.json';

// Allow developers to override the npm start dev-server/logging ports without touching code.
// 允许开发者通过环境变量修改 dev server / 日志端口，无需改代码
const DEFAULT_DEV_SERVER_PORT = 3000;
const DEFAULT_LOGGER_PORT = 9000;
const DEV_PORT_ENV_KEYS = ['AIONUI_DEV_PORT', 'DEV_SERVER_PORT', 'PORT'] as const;
const LOGGER_PORT_ENV_KEYS = ['AIONUI_LOGGER_PORT', 'DEV_LOGGER_PORT', 'LOGGER_PORT'] as const;

const parsePort = (value?: string | null): number | null => {
  if (!value) return null;
  const port = Number.parseInt(value, 10);
  if (Number.isFinite(port) && port > 0 && port < 65536) {
    return port;
  }
  console.warn(`[dev-server] Ignoring invalid port value: ${value}`);
  return null;
};

const resolveDevServerPort = (): { port: number; overridden: boolean } => {
  // Check well-known env vars (priority order). Fallback to default when none provided.
  // 依次检查常见环境变量，若未设置则退回默认端口
  for (const key of DEV_PORT_ENV_KEYS) {
    const port = parsePort(process.env[key]);
    if (port) {
      console.log(`[dev-server] Using ${key}=${port}`);
      return { port, overridden: true };
    }
  }
  return { port: DEFAULT_DEV_SERVER_PORT, overridden: false };
};

const resolveLoggerPort = (devPort: number, devPortOverridden: boolean): number => {
  for (const key of LOGGER_PORT_ENV_KEYS) {
    const port = parsePort(process.env[key]);
    if (port) {
      console.log(`[dev-server] Using ${key}=${port}`);
      return port;
    }
  }

  if (devPortOverridden) {
    // Shift logger port away from the custom dev port to avoid conflicts.
    // 当自定义 dev 端口时，将日志端口偏移，避免冲突
    const candidate = devPort + 1 <= 65535 ? devPort + 1 : devPort - 1;
    console.log(`[dev-server] Auto-selecting logger port ${candidate} based on dev port ${devPort}`);
    return candidate;
  }

  return DEFAULT_LOGGER_PORT;
};

const { port: devServerPort, overridden: isDevPortOverridden } = resolveDevServerPort();
const loggerPort = resolveLoggerPort(devServerPort, isDevPortOverridden);

const apkName = 'AionUi_' + packageJson.version + '_' + (process.env.arch || process.arch);
const skipNativeRebuild = process.env.FORGE_SKIP_NATIVE_REBUILD === 'true';

// Use target arch from build script, not host arch
const targetArch = process.env.ELECTRON_BUILDER_ARCH || process.env.npm_config_target_arch || process.env.arch || process.arch;

// Removed custom outDir to maintain compatibility with macOS signing

// Forge is only used for compilation in hybrid setup
// Signing and notarization handled by electron-builder

// NPX-based approach eliminates the need for complex dependency packaging
// No longer need to copy and manage ACP bridge dependencies

module.exports = {
  packagerConfig: {
    asar: {
      unpack: '**/node_modules/{node-pty,bcrypt,better-sqlite3,@mapbox,detect-libc,prebuild-install,node-gyp-build,bindings}/**/*',
    }, // Enable asar with native modules and their dependencies unpacking
    executableName: 'AionUi',
    out: path.resolve(__dirname, 'out'),
    tmpdir: path.resolve(__dirname, '../AionUi-tmp'),
    extraResource: [path.resolve(__dirname, 'public')],
    win32metadata: {
      CompanyName: 'aionui',
      FileDescription: 'AI Agent Desktop Interface',
      OriginalFilename: 'AionUi.exe', // 简化文件名
      ProductName: 'AionUi',
      InternalName: 'AionUi',
      FileVersion: packageJson.version,
      ProductVersion: packageJson.version,
    },
    icon: path.resolve(__dirname, 'resources/app'), // 应用图标路径
    // Windows 特定配置
    platform: process.env.npm_config_target_platform || process.platform,
    // Use target arch from build script, not host arch
    // This ensures .webpack/{target-arch}/ matches the final package architecture
    arch: targetArch,
  },
  rebuildConfig: {
    // 在 CI 环境下，跳过所有原生模块的重建，使用预编译的二进制以获得更好的兼容性
    // Skip rebuilding native modules in CI to use prebuilt binaries for better compatibility
    ...(process.env.CI === 'true'
      ? {
          onlyModules: [], // 空数组意味着"不要重建任何模块" / Empty array means "don't rebuild any modules"
        }
      : {}),
    ...(skipNativeRebuild
      ? {
          onlyModules: [], // 开发启动时跳过原生模块重建，避免环境检查
        }
      : {}),
  },
  makers: [
    // Windows-specific makers (only on Windows)
    ...(MakerSquirrel
      ? [
          new MakerSquirrel(
            {
              name: 'AionUi', // 必须与 package.json 的 name 一致
              authors: 'aionui', // 任意名称
              setupExe: apkName + '.exe',
              // 禁用自动更新
              remoteReleases: '',
              noMsi: true, // 禁用 MSI 安装程序
              // loadingGif: path.resolve(__dirname, "resources/install.gif"),
              iconUrl: path.resolve(__dirname, 'resources/app.ico'),
              setupIcon: path.resolve(__dirname, 'resources/app.ico'),
              // 添加更多 Windows 特定设置
              certificateFile: undefined, // 暂时禁用代码签名
              certificatePassword: undefined,
              // 修复安装路径问题
              setupMsi: undefined,
            },
            ['win32']
          ),
        ]
      : []),

    // Windows MSI installer (WiX) - alternative to Squirrel
    new MakerWix(
      {
        name: 'AionUi',
        description: 'AI Agent Desktop Interface',
        exe: 'AionUi',
        manufacturer: 'aionui',
        version: packageJson.version,
        ui: {
          chooseDirectory: true,
        },
      },
      ['win32']
    ),

    // Cross-platform ZIP maker
    new MakerZIP({}, ['darwin', 'win32']),

    // macOS-specific makers
    new MakerDMG(
      {
        name: apkName,
        format: 'ULFO',
        overwrite: true,
        iconSize: 80,
        icon: path.resolve(__dirname, 'resources/app.icns'),
      },
      ['darwin']
    ),

    // Linux makers - rpm优先，然后deb
    {
      name: '@electron-forge/maker-rpm',
      platforms: ['linux'],
      config: {
        options: {
          name: 'aionui',
          description: packageJson.description,
        },
      },
    },
    {
      name: '@electron-forge/maker-deb',
      platforms: ['linux'],
      config: {
        options: {
          maintainer: 'aionui',
          description: packageJson.description,
        },
      },
    },
  ],
  plugins: [
    new AutoUnpackNativesPlugin({
      // 配置需要处理的 native 依赖
      include: ['node-pty', 'better-sqlite3', 'bcrypt'],
    }),
    new WebpackPlugin({
      port: devServerPort,
      loggerPort,
      mainConfig,
      renderer: {
        config: rendererConfig,
        entryPoints: [
          {
            html: './public/index.html',
            js: './src/renderer/index.ts',
            name: 'main_window',
            preload: {
              js: './src/preload.ts',
            },
          },
        ],
      },
      devServer: {
        // 开发服务器配置
        headers: {
          'Access-Control-Allow-Origin': '*',
          'Access-Control-Allow-Methods': 'GET, POST, PUT, DELETE, OPTIONS',
          'Access-Control-Allow-Headers': 'Content-Type, Authorization',
        },
        client: {
<<<<<<< HEAD
          overlay: false, // 禁用 webpack dev server overlay，防止 ResizeObserver 提示拦截
=======
          overlay: {
            errors: true,    // 显示错误
            warnings: false, // 不显示警告
          },
>>>>>>> bb60c104
        },
      },
    }),
    // Fuses are used to enable/disable various Electron functionality
    // at package time, before code signing the application
    new FusesPlugin({
      version: FuseVersion.V1,
      [FuseV1Options.RunAsNode]: false,
      [FuseV1Options.EnableCookieEncryption]: true,
      [FuseV1Options.EnableNodeOptionsEnvironmentVariable]: false,
      [FuseV1Options.EnableNodeCliInspectArguments]: false,
      [FuseV1Options.EnableEmbeddedAsarIntegrityValidation]: true,
      [FuseV1Options.OnlyLoadAppFromAsar]: true,
    }),
  ],
};<|MERGE_RESOLUTION|>--- conflicted
+++ resolved
@@ -226,16 +226,6 @@
           'Access-Control-Allow-Methods': 'GET, POST, PUT, DELETE, OPTIONS',
           'Access-Control-Allow-Headers': 'Content-Type, Authorization',
         },
-        client: {
-<<<<<<< HEAD
-          overlay: false, // 禁用 webpack dev server overlay，防止 ResizeObserver 提示拦截
-=======
-          overlay: {
-            errors: true,    // 显示错误
-            warnings: false, // 不显示警告
-          },
->>>>>>> bb60c104
-        },
       },
     }),
     // Fuses are used to enable/disable various Electron functionality
